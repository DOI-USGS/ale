
#===============================================================================
#      The main build file for building ale using CMake.
#===============================================================================
# CMake initialization

# Specify the required version of CMake.
# cmake 3.10 required for ctest/gtest integration
cmake_minimum_required(VERSION 3.10)
project(ale VERSION 0.6.5 DESCRIPTION "Abstraction Library for Ephemerides ")

# include what we need
include(GNUInstallDirs)

set(CMAKE_CXX_STANDARD 11)

# Third Party Dependencies
find_package(GSL           REQUIRED)
find_package(Eigen3 3.3    REQUIRED NO_MODULE)
find_package(Python        REQUIRED COMPONENTS Development)
find_package(nlohmann_json REQUIRED)

# Library setup
set(ALE_BUILD_INCLUDE_DIR "${CMAKE_CURRENT_SOURCE_DIR}/include/")
set(ALE_INSTALL_INCLUDE_DIR "include/ale")
add_library(ale SHARED
            ${CMAKE_CURRENT_SOURCE_DIR}/src/ale.cpp
            ${CMAKE_CURRENT_SOURCE_DIR}/src/Rotation.cpp
            ${CMAKE_CURRENT_SOURCE_DIR}/src/Isd.cpp
            ${CMAKE_CURRENT_SOURCE_DIR}/src/Util.cpp)
set(ALE_HEADERS "${ALE_BUILD_INCLUDE_DIR}/ale.h"
<<<<<<< HEAD
                "${ALE_BUILD_INCLUDE_DIR}/Rotation.h")
set(ALE_INSTALL_INCLUDE_DIR "include/ale/")
=======
                "${ALE_BUILD_INCLUDE_DIR}/Rotation.h"
                "${ALE_BUILD_INCLUDE_DIR}/Isd.h"
                "${ALE_BUILD_INCLUDE_DIR}/Util.h")
>>>>>>> 02faa93e
set_target_properties(ale PROPERTIES
                      VERSION   ${PROJECT_VERSION}
                      SOVERSION 0)
# Use generator expressions so that downstream projects can use this target
target_include_directories(ale
                           PUBLIC
                           $<BUILD_INTERFACE:${ALE_BUILD_INCLUDE_DIR}>
                           $<INSTALL_INTERFACE:include>)

target_link_libraries(ale
                      PRIVATE
                      GSL::gsl
                      GSL::gslcblas
                      Eigen3::Eigen
                      Python::Python
                      nlohmann_json::nlohmann_json)

# Optional build tests
option (BUILD_TESTS "Build tests" ON)
if(BUILD_TESTS)
    include(cmake/gtest.cmake)
    include(GoogleTest)
    include(CTest)

    find_package (Threads)
    enable_testing()
    add_subdirectory(tests/ctests)

    # Setup for code coverage
    # default to off
    set(COVERAGE OFF CACHE BOOL "Coverage")
    if(COVERAGE)
        target_compile_options(ale PRIVATE --coverage -O0)
        target_link_libraries(ale PRIVATE --coverage -O0)
    endif()
endif()

# Generate the package config
configure_file(cmake/config.cmake.in
               ${CMAKE_CURRENT_BINARY_DIR}/${PROJECT_NAME}-config.cmake
               @ONLY)

# Install the package config
install(FILES ${CMAKE_CURRENT_BINARY_DIR}/${PROJECT_NAME}-config.cmake
              DESTINATION ${CMAKE_INSTALL_LIBDIR}/cmake/${PROJECT_NAME})

# Install the headers
install(FILES ${ALE_HEADERS} DESTINATION ${ALE_INSTALL_INCLUDE_DIR})

# Install the library
install(TARGETS ale
        EXPORT aleTargets
        LIBRARY  DESTINATION ${CMAKE_INSTALL_LIBDIR}
        INCLUDES DESTINATION ${ALE_INSTALL_INCLUDE_DIR})

# Install the target
install(EXPORT aleTargets
        NAMESPACE ale::
        DESTINATION ${CMAKE_INSTALL_LIBDIR}/cmake/${PROJECT_NAME})<|MERGE_RESOLUTION|>--- conflicted
+++ resolved
@@ -29,14 +29,9 @@
             ${CMAKE_CURRENT_SOURCE_DIR}/src/Isd.cpp
             ${CMAKE_CURRENT_SOURCE_DIR}/src/Util.cpp)
 set(ALE_HEADERS "${ALE_BUILD_INCLUDE_DIR}/ale.h"
-<<<<<<< HEAD
-                "${ALE_BUILD_INCLUDE_DIR}/Rotation.h")
-set(ALE_INSTALL_INCLUDE_DIR "include/ale/")
-=======
                 "${ALE_BUILD_INCLUDE_DIR}/Rotation.h"
                 "${ALE_BUILD_INCLUDE_DIR}/Isd.h"
                 "${ALE_BUILD_INCLUDE_DIR}/Util.h")
->>>>>>> 02faa93e
 set_target_properties(ale PROPERTIES
                       VERSION   ${PROJECT_VERSION}
                       SOVERSION 0)
