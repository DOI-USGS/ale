
#===============================================================================
#      The main build file for building ale using CMake.
#===============================================================================
# CMake initialization

# Specify the required version of CMake.
# cmake 3.10 required for ctest/gtest integration
cmake_minimum_required(VERSION 3.10)
project(ale VERSION 0.6.5 DESCRIPTION "Abstraction Library for Ephemerides ")

# include what we need
include(GNUInstallDirs)

set(CMAKE_CXX_STANDARD 11)

# Third Party Dependencies
find_package(GSL           REQUIRED)
find_package(Eigen3 3.3    REQUIRED NO_MODULE)
find_package(Python        REQUIRED COMPONENTS Development)
find_package(nlohmann_json REQUIRED)

# Library setup
add_library(ale SHARED
            ${CMAKE_CURRENT_SOURCE_DIR}/src/ale.cpp
<<<<<<< HEAD
            ${CMAKE_CURRENT_SOURCE_DIR}/src/Rotation.cpp
	    ${CMAKE_CURRENT_SOURCE_DIR}/src/States.cpp)

# Alias a scoped target for safer linking in downstream projects
set(ALE_HEADERS "include/ale.h", "include/Rotation.h", "include/States.h")

=======
            ${CMAKE_CURRENT_SOURCE_DIR}/src/Rotation.cpp)
set(ALE_BUILD_INCLUDE_DIR "${CMAKE_CURRENT_SOURCE_DIR}/include/")
set(ALE_HEADERS "${ALE_BUILD_INCLUDE_DIR}/ale.h"
                "${ALE_BUILD_INCLUDE_DIR}/Rotation.h")
set(ALE_INSTALL_INCLUDE_DIR "include/ale")
>>>>>>> 44db2f59
set_target_properties(ale PROPERTIES
                      VERSION             ${PROJECT_VERSION}
                      SOVERSION           0)
# Use generator expressions so that downstream projects can use this target
target_include_directories(ale
                           PUBLIC
                           $<BUILD_INTERFACE:${ALE_BUILD_INCLUDE_DIR}>
                           $<INSTALL_INTERFACE:include>)

target_link_libraries(ale
                      PRIVATE
                      GSL::gsl
                      GSL::gslcblas
                      Eigen3::Eigen
                      Python::Python
                      nlohmann_json::nlohmann_json)

# Optional build tests
option (BUILD_TESTS "Build tests" ON)
if(BUILD_TESTS)
    include(cmake/gtest.cmake)
    include(GoogleTest)
    include(CTest)

    find_package (Threads)
    enable_testing()
    add_subdirectory(tests/ctests)

    # Setup for code coverage
    # default to off
    set(COVERAGE OFF CACHE BOOL "Coverage")
    if(COVERAGE)
        target_compile_options(ale PRIVATE --coverage -O0)
        target_link_libraries(ale PRIVATE --coverage -O0)
    endif()
endif()

# Generate the package config
configure_file(cmake/config.cmake.in
               ${CMAKE_CURRENT_BINARY_DIR}/${PROJECT_NAME}-config.cmake
               @ONLY)

# Install the package config
install(FILES ${CMAKE_CURRENT_BINARY_DIR}/${PROJECT_NAME}-config.cmake
              DESTINATION ${CMAKE_INSTALL_LIBDIR}/cmake/${PROJECT_NAME})

# Install the headers
install(FILES ${ALE_HEADERS} DESTINATION ${ALE_INSTALL_INCLUDE_DIR})

# Install the library
install(TARGETS ale
        EXPORT aleTargets
        LIBRARY  DESTINATION ${CMAKE_INSTALL_LIBDIR}
        INCLUDES DESTINATION ${ALE_INSTALL_INCLUDE_DIR})

# Install the target
install(EXPORT aleTargets
        NAMESPACE ale::
        DESTINATION ${CMAKE_INSTALL_LIBDIR}/cmake/${PROJECT_NAME})<|MERGE_RESOLUTION|>--- conflicted
+++ resolved
@@ -21,22 +21,15 @@
 find_package(nlohmann_json REQUIRED)
 
 # Library setup
+set(ALE_BUILD_INCLUDE_DIR "${CMAKE_CURRENT_SOURCE_DIR}/include/")
+set(ALE_INSTALL_INCLUDE_DIR "include/ale")
 add_library(ale SHARED
             ${CMAKE_CURRENT_SOURCE_DIR}/src/ale.cpp
-<<<<<<< HEAD
             ${CMAKE_CURRENT_SOURCE_DIR}/src/Rotation.cpp
-	    ${CMAKE_CURRENT_SOURCE_DIR}/src/States.cpp)
-
-# Alias a scoped target for safer linking in downstream projects
-set(ALE_HEADERS "include/ale.h", "include/Rotation.h", "include/States.h")
-
-=======
-            ${CMAKE_CURRENT_SOURCE_DIR}/src/Rotation.cpp)
-set(ALE_BUILD_INCLUDE_DIR "${CMAKE_CURRENT_SOURCE_DIR}/include/")
+            ${CMAKE_CURRENT_SOURCE_DIR}/src/States.cpp)
 set(ALE_HEADERS "${ALE_BUILD_INCLUDE_DIR}/ale.h"
-                "${ALE_BUILD_INCLUDE_DIR}/Rotation.h")
-set(ALE_INSTALL_INCLUDE_DIR "include/ale")
->>>>>>> 44db2f59
+                "${ALE_BUILD_INCLUDE_DIR}/Rotation.h"
+                "${ALE_BUILD_INCLUDE_DIR}/States.h")
 set_target_properties(ale PROPERTIES
                       VERSION             ${PROJECT_VERSION}
                       SOVERSION           0)
