
#===============================================================================
#      The main build file for building ale using CMake.
#===============================================================================
# CMake initialization

# Specify the required version of CMake.
# cmake 3.10 required for ctest/gtest integration
cmake_minimum_required(VERSION 3.10)
project(ale VERSION 0.7.2 DESCRIPTION "Abstraction Library for Ephemerides ")

# include what we need
include(GNUInstallDirs)

set(CMAKE_CXX_STANDARD 11)

# Third Party Dependencies
find_package(GSL           REQUIRED)
find_package(Eigen3 3.3    REQUIRED NO_MODULE)
find_package(nlohmann_json REQUIRED)

# If there is an Anaconda environment activated, search that for Python first
if(EXISTS $ENV{CONDA_PREFIX})
  message("Searching $ENV{CONDA_PREFIX} for Python libraries")
  set(Python_ROOT_DIR $ENV{CONDA_PREFIX})
  set(Python_FIND_STRATEGY LOCATION)
endif()
find_package(Python        REQUIRED COMPONENTS Development)

# Library setup
set(ALE_BUILD_INCLUDE_DIR "${CMAKE_CURRENT_SOURCE_DIR}/include/")
set(ALE_INSTALL_INCLUDE_DIR "include/ale")
add_library(ale SHARED
            ${CMAKE_CURRENT_SOURCE_DIR}/src/ale.cpp
<<<<<<< HEAD
            ${CMAKE_CURRENT_SOURCE_DIR}/src/InterpUtils.cpp
            ${CMAKE_CURRENT_SOURCE_DIR}/src/Rotation.cpp
            ${CMAKE_CURRENT_SOURCE_DIR}/src/Orientations.cpp)
set(ALE_HEADERS "include/ale.h, include/Rotation.h, include/Orientations.h, include/InterpUtils.h")
=======
            ${CMAKE_CURRENT_SOURCE_DIR}/src/Rotation.cpp
            ${CMAKE_CURRENT_SOURCE_DIR}/src/Isd.cpp
            ${CMAKE_CURRENT_SOURCE_DIR}/src/Util.cpp)
set(ALE_HEADERS "${ALE_BUILD_INCLUDE_DIR}/ale.h"
                "${ALE_BUILD_INCLUDE_DIR}/Rotation.h"
                "${ALE_BUILD_INCLUDE_DIR}/Isd.h"
                "${ALE_BUILD_INCLUDE_DIR}/Util.h")
>>>>>>> ef82df47
set_target_properties(ale PROPERTIES
                      VERSION   ${PROJECT_VERSION}
                      SOVERSION 0)
# Use generator expressions so that downstream projects can use this target
target_include_directories(ale
                           PUBLIC
                           $<BUILD_INTERFACE:${ALE_BUILD_INCLUDE_DIR}>
                           $<INSTALL_INTERFACE:include>)

target_link_libraries(ale
                      PRIVATE
                      GSL::gsl
                      GSL::gslcblas
                      Eigen3::Eigen
                      Python::Python
                      nlohmann_json::nlohmann_json)

# Optional build tests
option (BUILD_TESTS "Build tests" ON)
if(BUILD_TESTS)
    include(cmake/gtest.cmake)
    include(GoogleTest)
    include(CTest)

    find_package (Threads)
    enable_testing()
    add_subdirectory(tests/ctests)

    # Setup for code coverage
    # default to off
    set(COVERAGE OFF CACHE BOOL "Coverage")
    if(COVERAGE)
        target_compile_options(ale PRIVATE --coverage -O0)
        target_link_libraries(ale PRIVATE --coverage -O0)
    endif()
endif()

# Generate the package config
configure_file(cmake/config.cmake.in
               ${CMAKE_CURRENT_BINARY_DIR}/${PROJECT_NAME}-config.cmake
               @ONLY)

# Install the package config
install(FILES ${CMAKE_CURRENT_BINARY_DIR}/${PROJECT_NAME}-config.cmake
              DESTINATION ${CMAKE_INSTALL_LIBDIR}/cmake/${PROJECT_NAME})

# Install the headers
install(FILES ${ALE_HEADERS} DESTINATION ${ALE_INSTALL_INCLUDE_DIR})

# Install the library
install(TARGETS ale
        EXPORT aleTargets
        LIBRARY  DESTINATION ${CMAKE_INSTALL_LIBDIR}
        INCLUDES DESTINATION ${ALE_INSTALL_INCLUDE_DIR})

# Install the target
install(EXPORT aleTargets
        NAMESPACE ale::
        DESTINATION ${CMAKE_INSTALL_LIBDIR}/cmake/${PROJECT_NAME})<|MERGE_RESOLUTION|>--- conflicted
+++ resolved
@@ -32,20 +32,16 @@
 set(ALE_INSTALL_INCLUDE_DIR "include/ale")
 add_library(ale SHARED
             ${CMAKE_CURRENT_SOURCE_DIR}/src/ale.cpp
-<<<<<<< HEAD
             ${CMAKE_CURRENT_SOURCE_DIR}/src/InterpUtils.cpp
             ${CMAKE_CURRENT_SOURCE_DIR}/src/Rotation.cpp
-            ${CMAKE_CURRENT_SOURCE_DIR}/src/Orientations.cpp)
-set(ALE_HEADERS "include/ale.h, include/Rotation.h, include/Orientations.h, include/InterpUtils.h")
-=======
-            ${CMAKE_CURRENT_SOURCE_DIR}/src/Rotation.cpp
+            ${CMAKE_CURRENT_SOURCE_DIR}/src/Orientations.cpp
             ${CMAKE_CURRENT_SOURCE_DIR}/src/Isd.cpp
             ${CMAKE_CURRENT_SOURCE_DIR}/src/Util.cpp)
 set(ALE_HEADERS "${ALE_BUILD_INCLUDE_DIR}/ale.h"
                 "${ALE_BUILD_INCLUDE_DIR}/Rotation.h"
                 "${ALE_BUILD_INCLUDE_DIR}/Isd.h"
+                "${ALE_BUILD_INCLUDE_DIR}/Orientations.h"
                 "${ALE_BUILD_INCLUDE_DIR}/Util.h")
->>>>>>> ef82df47
 set_target_properties(ale PROPERTIES
                       VERSION   ${PROJECT_VERSION}
                       SOVERSION 0)
