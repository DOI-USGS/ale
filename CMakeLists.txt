--- conflicted
+++ resolved
@@ -30,29 +30,19 @@
 )
 set(EAL_INCLUDE_DIRS "${CMAKE_CURRENT_SOURCE_DIR}/include/"
                        "${CMAKE_CURRENT_SOURCE_DIR}/include/json")
-<<<<<<< HEAD
 target_include_directories(eal
-                           PUBLIC
-                           "${EAL_INCLUDE_DIRS}"
-=======
-target_include_directories(usgsephem
                            PRIVATE
                            ${GSL_INCLUDE_DIRS}
                            PUBLIC
-                           ${EPHEM_INCLUDE_DIRS}
->>>>>>> 49d6a7fd
+                           ${EAL_INCLUDE_DIRS}
 )
 
 # Setup for GoogleTest
 find_package (Threads)
-<<<<<<< HEAD
-target_link_libraries(eal PUBLIC
-=======
-target_link_libraries(usgsephem
+target_link_libraries(eal
                       PRIVATE
                       ${GSL_LIBRARIES}
                       PUBLIC
->>>>>>> 49d6a7fd
                       gtest ${CMAKE_THREAD_LIBS_INIT})
 
 # Setup for ctest
