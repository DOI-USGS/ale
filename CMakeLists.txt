
#===============================================================================
#      The main build file for building ale using CMake.
#===============================================================================
# CMake initialization

# Specify the required version of CMake.
# cmake 3.10 required for ctest/gtest integration
cmake_minimum_required(VERSION 3.10)
project(ale VERSION 0.7.3 DESCRIPTION "Abstraction Library for Ephemerides ")

# include what we need
include(GNUInstallDirs)

set(CMAKE_CXX_STANDARD 11)

# Third Party Dependencies
find_package(GSL           REQUIRED)
find_package(Eigen3 3.3    REQUIRED NO_MODULE)
find_package(nlohmann_json REQUIRED)

# If there is an Anaconda environment activated, search that for Python first
if(EXISTS $ENV{CONDA_PREFIX})
  message("Searching $ENV{CONDA_PREFIX} for Python libraries")
  set(Python_ROOT_DIR $ENV{CONDA_PREFIX})
  set(Python_FIND_STRATEGY LOCATION)
endif()
find_package(Python        REQUIRED COMPONENTS Development)

# Library setup
set(ALE_BUILD_INCLUDE_DIR "${CMAKE_CURRENT_SOURCE_DIR}/include/")
set(ALE_INSTALL_INCLUDE_DIR "include/ale")
add_library(ale SHARED
            ${CMAKE_CURRENT_SOURCE_DIR}/src/ale.cpp
            ${CMAKE_CURRENT_SOURCE_DIR}/src/InterpUtils.cpp
            ${CMAKE_CURRENT_SOURCE_DIR}/src/Rotation.cpp
<<<<<<< HEAD
            ${CMAKE_CURRENT_SOURCE_DIR}/src/States.cpp
=======
            ${CMAKE_CURRENT_SOURCE_DIR}/src/Orientations.cpp
>>>>>>> c50172ad
            ${CMAKE_CURRENT_SOURCE_DIR}/src/Isd.cpp
            ${CMAKE_CURRENT_SOURCE_DIR}/src/Util.cpp)
set(ALE_HEADERS "${ALE_BUILD_INCLUDE_DIR}/ale.h"
                "${ALE_BUILD_INCLUDE_DIR}/InterpUtils.h"
                "${ALE_BUILD_INCLUDE_DIR}/Rotation.h"
                "${ALE_BUILD_INCLUDE_DIR}/States.h"
                "${ALE_BUILD_INCLUDE_DIR}/Isd.h"
                "${ALE_BUILD_INCLUDE_DIR}/Orientations.h"
                "${ALE_BUILD_INCLUDE_DIR}/Util.h")
set_target_properties(ale PROPERTIES
                      VERSION   ${PROJECT_VERSION}
                      SOVERSION 0)
# Use generator expressions so that downstream projects can use this target
target_include_directories(ale
                           PUBLIC
                           $<BUILD_INTERFACE:${ALE_BUILD_INCLUDE_DIR}>
                           $<INSTALL_INTERFACE:include>)

target_link_libraries(ale
                      PRIVATE
                      GSL::gsl
                      GSL::gslcblas
                      Eigen3::Eigen
                      Python::Python
                      nlohmann_json::nlohmann_json)

# Optional build tests
option (BUILD_TESTS "Build tests" ON)
if(BUILD_TESTS)
    include(cmake/gtest.cmake)
    include(GoogleTest)
    include(CTest)

    find_package (Threads)
    enable_testing()
    add_subdirectory(tests/ctests)

    # Setup for code coverage
    # default to off
    set(COVERAGE OFF CACHE BOOL "Coverage")
    if(COVERAGE)
        target_compile_options(ale PRIVATE --coverage -O0)
        target_link_libraries(ale PRIVATE --coverage -O0)
    endif()
endif()

# Generate the package config
configure_file(cmake/config.cmake.in
               ${CMAKE_CURRENT_BINARY_DIR}/${PROJECT_NAME}-config.cmake
               @ONLY)

# Install the package config
install(FILES ${CMAKE_CURRENT_BINARY_DIR}/${PROJECT_NAME}-config.cmake
              DESTINATION ${CMAKE_INSTALL_LIBDIR}/cmake/${PROJECT_NAME})

# Install the headers
install(FILES ${ALE_HEADERS} DESTINATION ${ALE_INSTALL_INCLUDE_DIR})

# Install the library
install(TARGETS ale
        EXPORT aleTargets
        LIBRARY  DESTINATION ${CMAKE_INSTALL_LIBDIR}
        INCLUDES DESTINATION ${ALE_INSTALL_INCLUDE_DIR})

# Install the target
install(EXPORT aleTargets
        NAMESPACE ale::
        DESTINATION ${CMAKE_INSTALL_LIBDIR}/cmake/${PROJECT_NAME})<|MERGE_RESOLUTION|>--- conflicted
+++ resolved
@@ -34,11 +34,8 @@
             ${CMAKE_CURRENT_SOURCE_DIR}/src/ale.cpp
             ${CMAKE_CURRENT_SOURCE_DIR}/src/InterpUtils.cpp
             ${CMAKE_CURRENT_SOURCE_DIR}/src/Rotation.cpp
-<<<<<<< HEAD
             ${CMAKE_CURRENT_SOURCE_DIR}/src/States.cpp
-=======
             ${CMAKE_CURRENT_SOURCE_DIR}/src/Orientations.cpp
->>>>>>> c50172ad
             ${CMAKE_CURRENT_SOURCE_DIR}/src/Isd.cpp
             ${CMAKE_CURRENT_SOURCE_DIR}/src/Util.cpp)
 set(ALE_HEADERS "${ALE_BUILD_INCLUDE_DIR}/ale.h"
