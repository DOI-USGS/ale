#include "eal.h"

#include <json.hpp>

#include <gsl/gsl_interp.h>
#include <gsl/gsl_spline.h>
#include <gsl/gsl_poly.h>

#include <string>
#include <stdexcept>

using json = nlohmann::json;
using namespace std;

namespace eal {

  // Parsing the JSON
  json constructStateFromIsd(const string positionRotationData) {
     // Parse the position and rotation data from isd
     json isd = json::parse(positionRotationData);
     json state;

     state["m_w"] = isd.at("w");
     state["m_x"] = isd.at("x");
     state["m_y"] = isd.at("y");
     state["m_z"] = isd.at("z");

     return state;
   }


  // Position Data Functions
  vector<double> getPosition(vector<vector<double>> coords, vector<double> times, double time,
                             interpolation interp) {
    // Check that all of the data sizes are okay
    // TODO is there a cleaner way to do this? We're going to have to do this a lot.
    if (coords.size() != 3) {
      throw invalid_argument("Invalid input positions, expected three vectors.");
    }

    // GSL setup
    vector<double> coordinate = {0.0, 0.0, 0.0};

    coordinate = { interpolate(coords[0], times, time, interp, 0),
                   interpolate(coords[1], times, time, interp, 0),
                   interpolate(coords[2], times, time, interp, 0) };

    return coordinate;
  }

  vector<double> getVelocity(vector<vector<double>> coords, vector<double> times,
                             double time, interpolation interp) {
    // Check that all of the data sizes are okay
    // TODO is there a cleaner way to do this? We're going to have to do this a lot.
    if (coords.size() != 3) {
     throw invalid_argument("Invalid input positions, expected three vectors.");
    }

    // GSL setup
    vector<double> coordinate = {0.0, 0.0, 0.0};

    coordinate = { interpolate(coords[0], times, time, interp, 1),
                   interpolate(coords[1], times, time, interp, 1),
                   interpolate(coords[2], times, time, interp, 1) };

    return coordinate;
  }

  // Postion Function Functions
  // vector<double> coeffs = [[cx_0, cx_1, cx_2 ..., cx_n],
  //                          [cy_0, cy_1, cy_2, ... cy_n],
  //                          [cz_0, cz_1, cz_2, ... cz_n]]
  // The equations evaluated by this function are:
  //                x = cx_n * t^n + cx_n-1 * t^(n-1) + ... + cx_0
  //                y = cy_n * t^n + cy_n-1 * t^(n-1) + ... + cy_0
  //                z = cz_n * t^n + cz_n-1 * t^(n-1) + ... + cz_0
  vector<double> getPosition(vector<vector<double>> coeffs, double time) {

    if (coeffs.size() != 3) {
      throw invalid_argument("Invalid input coeffs, expected three vectors.");
    }

    // make sure all coeffs sizes are equal, else throw error...
    if (coeffs[0].empty() || coeffs[1].empty() || coeffs[2].empty()) {
      throw invalid_argument("Invalid input coeffs, must include coefficients for x,y,z");
    }

    vector<double> coordinate = {0.0, 0.0, 0.0};  
    coordinate[0] = evaluatePolynomial(coeffs[0], time); // X 
    coordinate[1] = evaluatePolynomial(coeffs[1], time); // Y
    coordinate[2] = evaluatePolynomial(coeffs[2], time); // Z

    return coordinate;
  }


  // Velocity Function 
  // Takes the coefficients from the position equation
  vector<double> getVelocity(vector<vector<double>> coeffs, double time) {
    vector<double> coordinate = {0.0, 0.0, 0.0};
    return coordinate;
  }

  // Rotation Data Functions

  // Rotation Data Functions
  vector<double> getRotation(string from, string to, vector<vector<double>> rotations,
                             vector<double> times, double time,  interpolation interp) {
    vector<double> coordinate = {0.0, 0.0, 0.0};
    return coordinate;
  }

  vector<double> getAngularVelocity(string from, string to, vector<vector<double>> rotations,
                                    vector<double> times, double time,  interpolation interp) {
    vector<double> coordinate = {0.0, 0.0, 0.0};
    return coordinate;
  }

  // Rotation Function Functions
  vector<double> getRotation(string from, string to,
                             vector<double> coefficients, double time) {
    vector<double> coordinate = {0.0, 0.0, 0.0};
    return coordinate;
  }

  vector<double> getAngularVelocity(string from, string to,
                                    vector<double> coefficients, double time) {
    vector<double> coordinate = {0.0, 0.0, 0.0};
    return coordinate;
  }

<<<<<<< HEAD
  // Polynomial evaluation helper function
  double evaluatePolynomial(vector<double> coeffs, double time){
    const double *coeffsArray = coeffs.data(); 
    return gsl_poly_eval(coeffsArray, coeffs.size(), time);
  }

  // Interpolation helper functions
  double linearInterpolate(vector<double> points, vector<double> times, double time) {
    size_t numPoints = points.size();
    if (numPoints < 2) {
      throw invalid_argument("At least two points must be input to interpolate over.");
    }
    if (points.size() != times.size()) {
      throw invalid_argument("Invalid interpolation data, must have the same number of points as times.");
    }
    if (time < times.front() || time > times.back()) {
      throw invalid_argument("Invalid interpolation time, outside of input times.");
    }

    // GSL setup
    gsl_interp *interpolator = gsl_interp_alloc(gsl_interp_linear, numPoints);
    gsl_interp_init(interpolator, &times[0], &points[0], numPoints);
    gsl_interp_accel *acc = gsl_interp_accel_alloc();
=======
>>>>>>> e2e2ff9e

 double interpolate(vector<double> points, vector<double> times, double time, interpolation interp, int d) {
   size_t numPoints = points.size();
   if (numPoints < 2) {
     throw invalid_argument("At least two points must be input to interpolate over.");
   }
   if (points.size() != times.size()) {
     throw invalid_argument("Invalid gsl_interp_type data, must have the same number of points as times.");
   }
   if (time < times.front() || time > times.back()) {
     throw invalid_argument("Invalid gsl_interp_type time, outside of input times.");
   }

   // convert our interp enum into a GSL one,
   // should be easy to add non GSL interp methods here later
   const gsl_interp_type *interp_methods[] = {gsl_interp_linear, gsl_interp_cspline};

   gsl_interp *interpolator = gsl_interp_alloc(interp_methods[interp], numPoints);
   gsl_interp_init(interpolator, &times[0], &points[0], numPoints);
   gsl_interp_accel *acc = gsl_interp_accel_alloc();

   // GSL evaluate
   double result;
   switch(d) {
     case 0:
       result = gsl_interp_eval(interpolator, &times[0], &points[0], time, acc);
       break;
     case 1:
       result = gsl_interp_eval_deriv(interpolator, &times[0], &points[0], time, acc);
       break;
     case 2:
       result = gsl_interp_eval_deriv2(interpolator, &times[0], &points[0], time, acc);
       break;
     default:
       throw invalid_argument("Invalid derivitive option, must be 0, 1 or 2.");
       break;
   }

   // GSL clean up
   gsl_interp_free(interpolator);
   gsl_interp_accel_free(acc);

   return result;
 }

}<|MERGE_RESOLUTION|>--- conflicted
+++ resolved
@@ -129,32 +129,11 @@
     return coordinate;
   }
 
-<<<<<<< HEAD
   // Polynomial evaluation helper function
   double evaluatePolynomial(vector<double> coeffs, double time){
     const double *coeffsArray = coeffs.data(); 
     return gsl_poly_eval(coeffsArray, coeffs.size(), time);
   }
-
-  // Interpolation helper functions
-  double linearInterpolate(vector<double> points, vector<double> times, double time) {
-    size_t numPoints = points.size();
-    if (numPoints < 2) {
-      throw invalid_argument("At least two points must be input to interpolate over.");
-    }
-    if (points.size() != times.size()) {
-      throw invalid_argument("Invalid interpolation data, must have the same number of points as times.");
-    }
-    if (time < times.front() || time > times.back()) {
-      throw invalid_argument("Invalid interpolation time, outside of input times.");
-    }
-
-    // GSL setup
-    gsl_interp *interpolator = gsl_interp_alloc(gsl_interp_linear, numPoints);
-    gsl_interp_init(interpolator, &times[0], &points[0], numPoints);
-    gsl_interp_accel *acc = gsl_interp_accel_alloc();
-=======
->>>>>>> e2e2ff9e
 
  double interpolate(vector<double> points, vector<double> times, double time, interpolation interp, int d) {
    size_t numPoints = points.size();
