--- conflicted
+++ resolved
@@ -199,7 +199,6 @@
   } else {
     throw std::invalid_argument("Vector to rotate is the wrong size.");
   }
-<<<<<<< HEAD
 }
 
 Rotation Rotation::inverse() const {
@@ -213,28 +212,6 @@
   return Rotation(combinedQuat.w(), combinedQuat.x(), combinedQuat.y(),
                   combinedQuat.z());
 }
-
-Rotation Rotation::interpolate(const Rotation& nextRotation, double t,
-                               RotationInterpolation interpType) const {
-  Eigen::Quaterniond interpQuat;
-  switch (interpType) {
-    case slerp:
-      interpQuat = m_impl->quat.slerp(t, nextRotation.m_impl->quat);
-      break;
-    case nlerp:
-      interpQuat = Eigen::Quaterniond(
-          linearInterpolate(m_impl->quat.w(), nextRotation.m_impl->quat.w(), t),
-          linearInterpolate(m_impl->quat.x(), nextRotation.m_impl->quat.x(), t),
-          linearInterpolate(m_impl->quat.y(), nextRotation.m_impl->quat.y(), t),
-          linearInterpolate(m_impl->quat.z(), nextRotation.m_impl->quat.z(),
-                            t));
-      interpQuat.normalize();
-      break;
-    default:
-      throw std::invalid_argument("Unsupported rotation interpolation type.");
-      break;
-=======
-
 
   Rotation Rotation::interpolate(
         const Rotation& nextRotation,
@@ -260,7 +237,6 @@
         break;
     }
     return Rotation(interpQuat.w(), interpQuat.x(), interpQuat.y(), interpQuat.z());
->>>>>>> 3c73ddca
   }
   return Rotation(interpQuat.w(), interpQuat.x(), interpQuat.y(),
                   interpQuat.z());
