--- conflicted
+++ resolved
@@ -256,8 +256,6 @@
     return finalprefs
 
 
-<<<<<<< HEAD
-=======
 def dict_to_lower(d):
     """
     Recursively convert all keys in the dictionary to lower-case.
@@ -502,7 +500,6 @@
 
     return body
 
->>>>>>> 396524c2
 def get_ck_frames(kernel):
     """
     Get all of the reference frames defined in a kernel.
