--- conflicted
+++ resolved
@@ -150,9 +150,6 @@
 
     return finalprefs
 
-<<<<<<< HEAD
-def generate_kernels_from_cube(cube, format_as='list'):
-=======
 
 def dict_to_lower(d):
     return {k.lower():v if not isinstance(v, dict) else dict_to_lower(v) for k,v in d.items()}
@@ -170,8 +167,7 @@
     return re.sub(reVar, replace_var, path)
 
 
-def generate_kernels_from_cube(cube,  expand=False):
->>>>>>> 08cc9652
+def generate_kernels_from_cube(cube,  expand=False, format_as='list'):
     # enforce key order
     mk_paths = OrderedDict.fromkeys(
         ['TargetPosition', 'InstrumentPosition',
@@ -209,26 +205,18 @@
     mk_paths['Clock'] = [kernel_group.get('Clock', None)]
     mk_paths['Extra'] = [kernel_group.get('Extra', None)]
 
-<<<<<<< HEAD
     if (format_as == 'list'):
         # get kernels as 1-d string list
         kernels = [kernel for kernel in chain.from_iterable(mk_paths.values()) if isinstance(kernel, str)]
+        if expand:
+            isisprefs = get_isis_preferences()
+            kernels = [expandvars(expandvars(k, dict_to_lower(isisprefs['DataDirectory']))) for k in kernels]
         return kernels   
     elif (format_as == 'dict'):
         # return created dict
         return mk_paths
     else:
         raise Exception(f'{format_as} is not a valid return format')
-=======
-    # get kernels as 1-d string list
-    kernels = [kernel for kernel in chain.from_iterable(mk_paths.values()) if isinstance(kernel, str)]
-
-    if expand:
-        isisprefs = get_isis_preferences()
-        kernels = [expandvars(expandvars(k, dict_to_lower(isisprefs['DataDirectory']))) for k in kernels]
-
-    return kernels
->>>>>>> 08cc9652
 
 
 def write_metakernel_from_cube(cube, mkpath=None):
