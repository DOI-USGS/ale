--- conflicted
+++ resolved
@@ -173,7 +173,7 @@
 def generate_kernels_from_cube(cube,  expand=False, format_as='list'):
     """
     Parses a cube label to obtain the kernels from the Kernels group.
-    
+
     Parameters
     ----------
     cube : cube
@@ -183,7 +183,7 @@
     format_as : str, optional {'list', 'dict'}
         How to return the kernels: either as a one-demensional ordered list, or as a dictionary
         of kernel lists.
-        
+
     Returns
     -------
     : list
@@ -284,7 +284,6 @@
 
     return body
 
-<<<<<<< HEAD
 def get_ck_frames(kernel):
     """
     Get all of the reference frames defined in a kernel.
@@ -389,7 +388,6 @@
         config += f"   SOURCE_SPK_KERNEL   = {kernel}\n"
         config += f"      INCLUDE_COMMENTS = no\n"
     return config
-=======
 
 def write_metakernel_from_kernel_list(kernels):
     """
@@ -424,5 +422,4 @@
             '\\begintext'
         ])
 
-    return body
->>>>>>> 67768d66
+    return body