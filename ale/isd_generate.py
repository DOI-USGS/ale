#!/usr/bin/env python
# -*- coding: utf-8 -*-
"""Create ISD .json file from image or label file."""

# This is free and unencumbered software released into the public domain.
#
# The authors of ale do not claim copyright on the contents of this file.
# For more details about the LICENSE terms and the AUTHORS, you will
# find files of those names at the top level of this repository.
#
# SPDX-License-Identifier: CC0-1.0

import argparse
import concurrent.futures
import logging
import os
import pvl
from pathlib import Path, PurePath
import sys

import ale
import brotli
import json
from ale.drivers import AleJsonEncoder

logger = logging.getLogger(__name__)


def main():
    parser = argparse.ArgumentParser(description=__doc__)
    parser.add_argument(
        "-k", "--kernel",
        type=Path,
        help="Typically this is an optional metakernel file, care should be "
             "taken by the user that it is applicable to all of the input "
             "files.  It can also be a single ISIS cube, which is sometimes "
             "needed if the input file is a label file."
    )
    parser.add_argument(
        "--max_workers",
        default=None,
        type=int,
        help="If more than one file is provided to work on, this program "
             "will engage multiprocessing to parallelize the work.  This "
             "multiprocessing will default to the number of processors on the "
             "machine.  If you want to throttle this to use less resources on "
             "your machine, indicate the number of processors you want to use."
    )
    parser.add_argument(
        "-o", "--out",
        type=Path,
        help="Optional output file.  If not specified, this will be set to "
             "the input filename with its final suffix replaced with .json. "
             "If multiple input files are provided, this option will be ignored "
             "and the default strategy of replacing their final suffix with "
             ".json will be used to generate the output file paths."
    )
    parser.add_argument(
        "-v", "--verbose",
        action="store_true",
        help="Display information as program runs."
    )
    parser.add_argument(
        "-c", "--compress",
        action="store_true",
        help="Output a compressed isd json file with .br file extension. "
             "Ale uses the brotli compression algorithm. "
             "To decompress an isd file run: python -c \"import ale.isd_generate as isdg; isdg.decompress_json('/path/to/isd.br')\""
    )
    parser.add_argument(
        "-i", "--only_isis_spice",
        action="store_true",
        help="Only use drivers that read from spiceinit'd ISIS cubes"
    )
    parser.add_argument(
        "-n", "--only_naif_spice",
        action="store_true",
        help="Only use drivers that generate fresh spice data"
    )
    parser.add_argument(
        "-l", "--local",
        action="store_true",
        help="Generate local spice data, an isd that is unaware of itself relative to "
             "target body. This is largely used for landed/rover data."
    )
    parser.add_argument(
        "-N", "--nadir",
        action="store_true",
        help="Generate nadir spice pointing, an isd that has pointing directly towards "
             "the center of the target body."
    )
    parser.add_argument(
        '--version',
        action='version',
        version=f"ale version {ale.__version__}",
        help="Shows ale version number."
    )
    parser.add_argument(
        "-w", "--use_web_spice",
        action="store_true",
        help="Get spice over the restful interface."
    )
    parser.add_argument(
        "input",
        nargs="+",
        help="Path to image or label file (or multiple)."
    )
    args = parser.parse_args()

    log_level = logging.INFO
    if args.verbose:
        log_level = logging.WARNING

    logging.basicConfig(format="%(message)s", level=log_level)
    logger.setLevel(log_level)

    if args.kernel is None:
        k = None
    else:
        try:
            k = ale.util.generate_kernels_from_cube(args.kernel, expand=True)
        except (KeyError, pvl.exceptions.LexerError):
            k = [args.kernel, ]

    if len(args.input) == 1:
        try:
<<<<<<< HEAD
            file_to_isd(args.input[0], args.out, kernels=k, log_level=log_level, compress=args.compress, only_isis_spice=args.only_isis_spice, only_naif_spice=args.only_naif_spice, local=args.local)
=======
            file_to_isd(args.input[0], args.out, kernels=k, log_level=log_level, only_isis_spice=args.only_isis_spice, only_naif_spice=args.only_naif_spice, local=args.local, use_web=args.use_web_spice)
>>>>>>> 6d740875
        except Exception as err:
            # Seriously, this just throws a generic Exception?
            sys.exit(f"File {args.input[0]}: {err}")
    else:
        with concurrent.futures.ProcessPoolExecutor(
            max_workers=args.max_workers
        ) as executor:
            futures = {
                executor.submit(
                    file_to_isd, f, **{"kernels": k, 
                                       "log_level": log_level, 
                                       "only_isis_spice": args.only_isis_spice, 
                                       "only_naif_spice": args.only_naif_spice,
                                       "local": args.local,
                                       "nadir": args.nadir,
                                       "use_web":args.use_web_spice}
                ): f for f in args.input
            }
            for f in concurrent.futures.as_completed(futures):
                # Since file_to_isd() doesn't return anything,
                # we don't need to do anything with the return value,
                # just check its result for an Exception, if we get
                # one, note it and continue.
                try:
                    f.result()
                except Exception as err:
                    logger.error(f"File {futures[f]}: {err}")


def file_to_isd(
    file: os.PathLike,
    out: os.PathLike = None,
    kernels: list = None,
    log_level=logging.WARNING,
    compress=False,
    only_isis_spice=False,
    only_naif_spice=False,
    local=False,
    nadir=False,
    use_web=False):
    """
    Returns nothing, but acts as a thin wrapper to take the *file* and generate
    an ISD at *out* (if given, defaults to replacing the extension on *file*
    with .json), optionally using the passed *kernels*.
    """
    # Yes, it is aggravating to have to pass the log_level into the function.
    # If this weren't trying to be fancy with multiprocessing, it wouldn't
    # be needed, and if this program were more complex, you'd build different
    # infrastructure.  Probably overkill to use logging here.

    if out is None:
        isd_file = Path(file).with_suffix(".json")
    else:
        isd_file = Path(out)

    # These two lines might seem redundant, but they are the only
    # way to guarantee that when file_to_isd() is spun up in its own
    # process, that these are set properly.
    logging.basicConfig(format="%(message)s", level=log_level)
    logger.setLevel(log_level)

    logger.info(f"Reading: {file}")
    props = {}

    if local:
        props['landed'] = local

    if nadir:
        props['nadir'] = nadir

    if use_web:
        props["web"] = use_web

    if kernels is not None:
        kernels = [str(PurePath(p)) for p in kernels]
        props["kernels"] = kernels
        usgscsm_str = ale.loads(file, props=props, verbose=log_level>logging.INFO, only_isis_spice=only_isis_spice, only_naif_spice=only_naif_spice)
    else:
        usgscsm_str = ale.loads(file, props=props, verbose=log_level>logging.INFO, only_isis_spice=only_isis_spice, only_naif_spice=only_naif_spice)

<<<<<<< HEAD
    if compress:
        logger.info(f"Writing: {os.path.splitext(isd_file)[0] + '.br'}")
        compress_json(usgscsm_str, os.path.splitext(isd_file)[0] + '.br')
    else:
        logger.info(f"Writing: {isd_file}")  
        isd_file.write_text(usgscsm_str)
=======
    # logger.info(f"Writing: {isd_file}")
    isd_file.write_text(usgscsm_str)
>>>>>>> 6d740875

    return

def compress_json(json_data, output_file):
    """
    Compresses inputted JSON data using brotli compression algorithm.
    
    Parameters
    ----------
    json_data : str
        JSON data

    output_file : str
        The output compressed file path with .br extension.

    """
    binary_json = json.dumps(json_data).encode('utf-8')

    if not os.path.splitext(output_file)[1] == '.br':
        raise ValueError("Output file {} is not a valid .br file extension".format(output_file.split(".")[1]))
    
    with open(output_file, 'wb') as f:
        f.write(brotli.compress(binary_json))


def decompress_json(compressed_json_file):
    """
    Decompresses inputted .br file.
    
    Parameters
    ----------
    compressed_json_file : str
        .br file path

    Returns
    -------
    str
        Decompressed .json file path
    """
    if not os.path.splitext(compressed_json_file)[1] == '.br':
        raise ValueError("Inputted file {} is not a valid .br file extension".format(compressed_json_file))
    with open(compressed_json_file, 'rb') as f:
        data = f.read()
    with open(compressed_json_file, 'wb') as f:
        f.write(brotli.decompress(data))

    os.rename(compressed_json_file, os.path.splitext(compressed_json_file)[0] + '.json')

    return os.path.splitext(compressed_json_file)[0] + '.json'

if __name__ == "__main__":
    try:
        sys.exit(main())
    except ValueError as err:
        sys.exit(err)<|MERGE_RESOLUTION|>--- conflicted
+++ resolved
@@ -124,11 +124,7 @@
 
     if len(args.input) == 1:
         try:
-<<<<<<< HEAD
-            file_to_isd(args.input[0], args.out, kernels=k, log_level=log_level, compress=args.compress, only_isis_spice=args.only_isis_spice, only_naif_spice=args.only_naif_spice, local=args.local)
-=======
-            file_to_isd(args.input[0], args.out, kernels=k, log_level=log_level, only_isis_spice=args.only_isis_spice, only_naif_spice=args.only_naif_spice, local=args.local, use_web=args.use_web_spice)
->>>>>>> 6d740875
+            file_to_isd(args.input[0], args.out, kernels=k, log_level=log_level, compress=args.compress, only_isis_spice=args.only_isis_spice, only_naif_spice=args.only_naif_spice, local=args.local, use_web=args.use_web_spice)
         except Exception as err:
             # Seriously, this just throws a generic Exception?
             sys.exit(f"File {args.input[0]}: {err}")
@@ -209,17 +205,12 @@
     else:
         usgscsm_str = ale.loads(file, props=props, verbose=log_level>logging.INFO, only_isis_spice=only_isis_spice, only_naif_spice=only_naif_spice)
 
-<<<<<<< HEAD
     if compress:
         logger.info(f"Writing: {os.path.splitext(isd_file)[0] + '.br'}")
         compress_json(usgscsm_str, os.path.splitext(isd_file)[0] + '.br')
     else:
         logger.info(f"Writing: {isd_file}")  
         isd_file.write_text(usgscsm_str)
-=======
-    # logger.info(f"Writing: {isd_file}")
-    isd_file.write_text(usgscsm_str)
->>>>>>> 6d740875
 
     return
 
