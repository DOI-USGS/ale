--- conflicted
+++ resolved
@@ -1290,36 +1290,10 @@
           start time
         """
         if not hasattr(self, "_ephemeris_start_time"):
-<<<<<<< HEAD
            self._ephemeris_start_time = spice.str2et(self.utc_start_time.strftime("%Y-%m-%d %H:%M:%S.%f"))
         return self._ephemeris_start_time
 
     @property
-=======
-          self._ephemeris_start_time = self.spiceql_call("doubleSclkToEt", {"frameCode": self.spacecraft_id, 
-                                                                         "sclk": self.spacecraft_clock_start_count, 
-                                                                         "mission": self.spiceql_mission})
-        return self._ephemeris_start_time
-
-    @property
-    def ephemeris_stop_time(self):
-        """
-        Returns the ephemeris start time of the image. Expects spacecraft_id to
-        be defined. This should be the integer naif ID code of the spacecraft.
-
-        Returns
-        -------
-        : float
-          ephemeris start time of the image
-        """
-        if not hasattr(self, "_ephemeris_stop_time"):
-          self._ephemeris_stop_time = self.spiceql_call("doubleSclkToEt", {"frameCode": self.spacecraft_id, 
-                                                                        "sclk": self.spacecraft_clock_stop_count, 
-                                                                        "mission": self.spiceql_mission})
-        return self._ephemeris_stop_time
-
-    @property
->>>>>>> 6d740875
     def sensor_frame_id(self):
         """
         Returns the sensor frame id.  Depends on the instrument that was used to
