from glob import glob
import os

import struct
import pvl
import spiceypy as spice
import numpy as np

from ale.base import Driver
from ale.base.type_distortion import NoDistortion, LegendreDistortion
from ale.base.data_naif import NaifSpice
from ale.base.label_isis import IsisLabel
from ale.base.type_sensor import Framer
from ale.base.type_sensor import LineScanner

class NewHorizonsLorriIsisLabelNaifSpiceDriver(Framer, IsisLabel, NaifSpice, LegendreDistortion, Driver):
    """
    Driver for reading New Horizons LORRI ISIS3 Labels. These are Labels that have been
    ingested into ISIS from PDS EDR images but have not been spiceinit'd yet.
    """
    @property
    def instrument_id(self):
        """
        Returns an instrument id for uniquely identifying the instrument, but often
        also used to be piped into Spice Kernels to acquire IKIDs. Therefore they
        the same ID the Spice expects in bods2c calls.

        Returns
        -------
        : str
          instrument id
        """
        id_lookup = {
            "LORRI" : "NH_LORRI"
        }
        return id_lookup[super().instrument_id]

    @property
    def ephemeris_stop_time(self):
        return super().ephemeris_start_time

    @property
    def ikid(self):
        """
        Overridden to grab the ikid from the Isis Cube since there is no way to
        obtain this value with a spice bods2c call. Isis sets this value during
        ingestion, based on the original fits file.

        For LORRI, there are two options associated with different binning modes:
        1x1 binning: -98301
        4x4 binning: -98302

        Returns
        -------
        : integer
          Naif Integer ID code for the instrument
        """
        return self.label['IsisCube']['Kernels']['NaifFrameCode']

    @property
    def detector_center_line(self):
        """
        The center of the CCD in detector pixels
        Expects ikid to be defined. this should be the integer Naif ID code for
        the instrument.

        Returns
        -------
        list :
            The center of the CCD formatted as line, sample
        """
        return float(spice.gdpool('INS{}_BORESIGHT'.format(self.ikid), 0, 3)[0])

    @property
    def detector_center_sample(self):
        """
        The center of the CCD in detector pixels
        Expects ikid to be defined. this should be the integer Naif ID code for
        the instrument.

        Returns
        -------
        list :
            The center of the CCD formatted as line, sample
        """
        return float(spice.gdpool('INS{}_BORESIGHT'.format(self.ikid), 0, 3)[1])

    @property
    def sensor_name(self):
<<<<<<< HEAD
        """
        Returns the name of the instrument

        Returns
        -------
        : str
          Name of the sensor
        """
        return self.label['IsisCube']['Instrument']['SpacecraftName']


class NewHorizonsMvicIsisLabelNaifSpiceDriver(Framer, IsisLabel, NaifSpice, LegendreDistortion, Driver):
    """
    Driver for reading New Horizons MVIC ISIS3 Labels. These are Labels that have been
    ingested into ISIS from PDS EDR images but have not been spiceinit'd yet.
    """

    @property
    def parent_id(self):
        """
        The base naif id of the spacecraft.  For New Horizons, this is -98000.

        Required for distortion coefficients, which are not unique to instruments,
        but are instead shared by all instruments on the spacecraft + residuals.

        Returns
        -------
        : int
          Naif id of the spacecraft
        """
        return round(self.ikid, -2)


    @property
    def sensor_model_version(self):
        """
        Returns instrument model version

        Returns
        -------
        : int
          ISIS sensor model version
        """
        return 1


    @property
    def instrument_name(self):
        """
        The name of the instrument.  This is not included in the .fit label, but is
        present in the .lbl file, so it is not present in ISIS conversion, and it
        must be hard-coded.

        Returns
        -------
        : str
          Name of the instrument
        """
        return "MULTISPECTRAL VISIBLE IMAGING CAMERA"


    @property
=======
        return self.label['IsisCube']['Instrument']['SpacecraftName']

    @property
    def frame_chain(self):
        self._props['exact_ck_times'] = False
        return super().frame_chain

class NewHorizonsLeisaIsisLabelNaifSpiceDriver(LineScanner, IsisLabel, NaifSpice, NoDistortion, Driver):
    """
    Driver for reading New Horizons LEISA ISIS3 Labels.
    """

    @property
>>>>>>> 71990f46
    def instrument_id(self):
        """
        Returns an instrument id for uniquely identifying the instrument, but often
        also used to be piped into Spice Kernels to acquire IKIDs. Therefore they
        the same ID the Spice expects in bods2c calls.

        Returns
        -------
        : str
          instrument id
        """
        id_lookup = {
<<<<<<< HEAD
            "MVIC_TDI" : "NH_MVIC"
        }
        return id_lookup[super().instrument_id]


=======
            "LEISA" : "NH_RALPH_LEISA"
        }
        return id_lookup[super().instrument_id]

>>>>>>> 71990f46
    @property
    def ikid(self):
        """
        Overridden to grab the ikid from the Isis Cube since there is no way to
        obtain this value with a spice bods2c call. Isis sets this value during
        ingestion, based on the original fits file.

        Returns
        -------
<<<<<<< HEAD
        : integer
          Naif Integer ID code for the instrument
        """
        print(self.label['IsisCube']['Kernels']['NaifFrameCode'][0])
        return self.label['IsisCube']['Kernels']['NaifFrameCode'][0]


    @property
    def detector_center_line(self):
        """ Returns detector center line.  This information is found in ik/nh_ralph_v100.ti, which
        is not loaded as an ik."""
        return -1


    @property
    def detector_center_sample(self):
        """ Returns detector center line.  This information is found in ik/nh_ralph_v100.ti, which
        is not loaded as an ik."""
        return 0


    @property
    def sensor_name(self):
        """
        Returns the name of the instrument

        Returns
        -------
        : str
          Name of the sensor
        """
        return self.label['IsisCube']['Instrument']['SpacecraftName']


    @property
    def odtx(self):
        """
        Returns the x coefficient for the optical distortion model
        Expects ikid to be defined. This must be the integer Naif id code of the instrument

        Returns
        -------
        : list
          Optical distortion x coefficients
        """
        return spice.gdpool('INS{}_DISTORTION_COEF_X'.format(self.parent_id),0, 20).tolist()


    @property
    def odty(self):
        """
        Returns the y coefficient for the optical distortion model.
        Expects ikid to be defined. This must be the integer Naif id code of the instrument

        Returns
        -------
        : list
          Optical distortion y coefficients
        """
        return spice.gdpool('INS{}_DISTORTION_COEF_Y'.format(self.parent_id), 0, 20).tolist()


    @property
    def naif_keywords(self):
        """
        Adds base NH instrument distortion, which is shared among all instruments on NH.

        Returns
        -------
        : dict
          Dictionary of keywords and values that ISIS creates and attaches to the label
        """
        return {**super().naif_keywords,
                f"INS{self.parent_id}_DISTORTION_COEF_X": self.odtx,
                f"INS{self.parent_id}_DISTORTION_COEF_Y": self.odty}
=======
        : int
          Naif ID used to for identifying the instrument in Spice kernels
        """
        return self.label['IsisCube']['Kernels']['NaifFrameCode'][0]

    @property
    def ephemeris_start_time(self):
        """
        Returns the ephemeris start time of the image.
        Expects spacecraft_id to be defined. This should be the integer
        Naif ID code for the spacecraft.

        Returns
        -------
        : float
          ephemeris start time of the image
        """
        return spice.scs2e(self.spacecraft_id, self.spacecraft_clock_start_count)

    @property
    def ephemeris_stop_time(self):
        """
        ISIS doesn't preserve the spacecraft stop count that we can use to get
        the ephemeris stop time of the image, so compute the ephemeris stop time
        from the start time and the exposure duration.
        """
        return self.ephemeris_start_time + self.exposure_duration * self.image_lines

    @property
    def detector_center_line(self):
        """
        Returns the center detector line. Expects ikid to be defined. This should
        be an integer containing the Naif Id code of the instrument.

        Returns
        -------
        : float
          Detector line of the principal point
        """
        return 0

    @property
    def detector_center_sample(self):
        """
        Returns the center detector sample. Expects ikid to be defined. This should
        be an integer containing the Naif Id code of the instrument.

        Returns
        -------
        : float
          Detector sample of the principal point
        """
        return 0

    @property
    def sensor_name(self):
        """
        Returns the name of the instrument. Need to over-ride isis_label because
        InstrumentName is not defined in the ISIS label for NH Leisa cubes.

        Returns
        -------
        : str
        Name of the sensor
        """
        return self.instrument_id

    @property
    def sensor_model_version(self):
        """
        Returns
        -------
        : int
          ISIS sensor model version
        """
        return 1

    @property
    def exposure_duration(self):
        """
        The exposure duration of the image, in seconds

        Returns
        -------
        : float
          Exposure duration in seconds
        """
        return self.label['IsisCube']['Instrument']['ExposureDuration']
>>>>>>> 71990f46
<|MERGE_RESOLUTION|>--- conflicted
+++ resolved
@@ -87,7 +87,6 @@
 
     @property
     def sensor_name(self):
-<<<<<<< HEAD
         """
         Returns the name of the instrument
 
@@ -97,6 +96,131 @@
           Name of the sensor
         """
         return self.label['IsisCube']['Instrument']['SpacecraftName']
+
+    @property
+    def frame_chain(self):
+        self._props['exact_ck_times'] = False
+        return super().frame_chain
+
+class NewHorizonsLeisaIsisLabelNaifSpiceDriver(LineScanner, IsisLabel, NaifSpice, NoDistortion, Driver):
+    """
+    Driver for reading New Horizons LEISA ISIS3 Labels.
+    """
+
+    @property
+    def instrument_id(self):
+        """
+        Returns an instrument id for uniquely identifying the instrument, but often
+        also used to be piped into Spice Kernels to acquire IKIDs. Therefore they
+        the same ID the Spice expects in bods2c calls.
+
+        Returns
+        -------
+        : str
+          instrument id
+        """
+        id_lookup = {
+            "LEISA" : "NH_RALPH_LEISA"
+        }
+        return id_lookup[super().instrument_id]
+
+    @property
+    def ikid(self):
+        """
+        Overridden to grab the ikid from the Isis Cube since there is no way to
+        obtain this value with a spice bods2c call. Isis sets this value during
+        ingestion, based on the original fits file.
+
+        Returns
+        -------
+        : int
+          Naif ID used to for identifying the instrument in Spice kernels
+        """
+        return self.label['IsisCube']['Kernels']['NaifFrameCode'][0]
+
+    @property
+    def ephemeris_start_time(self):
+        """
+        Returns the ephemeris start time of the image.
+        Expects spacecraft_id to be defined. This should be the integer
+        Naif ID code for the spacecraft.
+
+        Returns
+        -------
+        : float
+          ephemeris start time of the image
+        """
+        return spice.scs2e(self.spacecraft_id, self.spacecraft_clock_start_count)
+
+    @property
+    def ephemeris_stop_time(self):
+        """
+        ISIS doesn't preserve the spacecraft stop count that we can use to get
+        the ephemeris stop time of the image, so compute the ephemeris stop time
+        from the start time and the exposure duration.
+        """
+        return self.ephemeris_start_time + self.exposure_duration * self.image_lines
+
+    @property
+    def detector_center_line(self):
+        """
+        Returns the center detector line. Expects ikid to be defined. This should
+        be an integer containing the Naif Id code of the instrument.
+
+        Returns
+        -------
+        : float
+          Detector line of the principal point
+        """
+        return 0
+
+    @property
+    def detector_center_sample(self):
+        """
+        Returns the center detector sample. Expects ikid to be defined. This should
+        be an integer containing the Naif Id code of the instrument.
+
+        Returns
+        -------
+        : float
+          Detector sample of the principal point
+        """
+        return 0
+
+    @property
+    def sensor_name(self):
+        """
+        Returns the name of the instrument. Need to over-ride isis_label because
+        InstrumentName is not defined in the ISIS label for NH Leisa cubes.
+
+        Returns
+        -------
+        : str
+        Name of the sensor
+        """
+        return self.instrument_id
+
+    @property
+    def sensor_model_version(self):
+        """
+        Returns
+        -------
+        : int
+          ISIS sensor model version
+        """
+        return 1
+
+    @property
+    def exposure_duration(self):
+        """
+        The exposure duration of the image, in seconds
+
+        Returns
+        -------
+        : float
+          Exposure duration in seconds
+        """
+        return self.label['IsisCube']['Instrument']['ExposureDuration']
 
 
 class NewHorizonsMvicIsisLabelNaifSpiceDriver(Framer, IsisLabel, NaifSpice, LegendreDistortion, Driver):
@@ -109,10 +233,8 @@
     def parent_id(self):
         """
         The base naif id of the spacecraft.  For New Horizons, this is -98000.
-
         Required for distortion coefficients, which are not unique to instruments,
         but are instead shared by all instruments on the spacecraft + residuals.
-
         Returns
         -------
         : int
@@ -125,7 +247,6 @@
     def sensor_model_version(self):
         """
         Returns instrument model version
-
         Returns
         -------
         : int
@@ -140,7 +261,6 @@
         The name of the instrument.  This is not included in the .fit label, but is
         present in the .lbl file, so it is not present in ISIS conversion, and it
         must be hard-coded.
-
         Returns
         -------
         : str
@@ -150,55 +270,30 @@
 
 
     @property
-=======
-        return self.label['IsisCube']['Instrument']['SpacecraftName']
-
-    @property
-    def frame_chain(self):
-        self._props['exact_ck_times'] = False
-        return super().frame_chain
-
-class NewHorizonsLeisaIsisLabelNaifSpiceDriver(LineScanner, IsisLabel, NaifSpice, NoDistortion, Driver):
-    """
-    Driver for reading New Horizons LEISA ISIS3 Labels.
-    """
-
-    @property
->>>>>>> 71990f46
     def instrument_id(self):
         """
         Returns an instrument id for uniquely identifying the instrument, but often
         also used to be piped into Spice Kernels to acquire IKIDs. Therefore they
         the same ID the Spice expects in bods2c calls.
-
         Returns
         -------
         : str
           instrument id
         """
         id_lookup = {
-<<<<<<< HEAD
             "MVIC_TDI" : "NH_MVIC"
         }
         return id_lookup[super().instrument_id]
 
 
-=======
-            "LEISA" : "NH_RALPH_LEISA"
-        }
-        return id_lookup[super().instrument_id]
-
->>>>>>> 71990f46
     @property
     def ikid(self):
         """
         Overridden to grab the ikid from the Isis Cube since there is no way to
         obtain this value with a spice bods2c call. Isis sets this value during
         ingestion, based on the original fits file.
-
-        Returns
-        -------
-<<<<<<< HEAD
+        Returns
+        -------
         : integer
           Naif Integer ID code for the instrument
         """
@@ -224,7 +319,6 @@
     def sensor_name(self):
         """
         Returns the name of the instrument
-
         Returns
         -------
         : str
@@ -238,7 +332,6 @@
         """
         Returns the x coefficient for the optical distortion model
         Expects ikid to be defined. This must be the integer Naif id code of the instrument
-
         Returns
         -------
         : list
@@ -252,7 +345,6 @@
         """
         Returns the y coefficient for the optical distortion model.
         Expects ikid to be defined. This must be the integer Naif id code of the instrument
-
         Returns
         -------
         : list
@@ -265,7 +357,6 @@
     def naif_keywords(self):
         """
         Adds base NH instrument distortion, which is shared among all instruments on NH.
-
         Returns
         -------
         : dict
@@ -273,94 +364,4 @@
         """
         return {**super().naif_keywords,
                 f"INS{self.parent_id}_DISTORTION_COEF_X": self.odtx,
-                f"INS{self.parent_id}_DISTORTION_COEF_Y": self.odty}
-=======
-        : int
-          Naif ID used to for identifying the instrument in Spice kernels
-        """
-        return self.label['IsisCube']['Kernels']['NaifFrameCode'][0]
-
-    @property
-    def ephemeris_start_time(self):
-        """
-        Returns the ephemeris start time of the image.
-        Expects spacecraft_id to be defined. This should be the integer
-        Naif ID code for the spacecraft.
-
-        Returns
-        -------
-        : float
-          ephemeris start time of the image
-        """
-        return spice.scs2e(self.spacecraft_id, self.spacecraft_clock_start_count)
-
-    @property
-    def ephemeris_stop_time(self):
-        """
-        ISIS doesn't preserve the spacecraft stop count that we can use to get
-        the ephemeris stop time of the image, so compute the ephemeris stop time
-        from the start time and the exposure duration.
-        """
-        return self.ephemeris_start_time + self.exposure_duration * self.image_lines
-
-    @property
-    def detector_center_line(self):
-        """
-        Returns the center detector line. Expects ikid to be defined. This should
-        be an integer containing the Naif Id code of the instrument.
-
-        Returns
-        -------
-        : float
-          Detector line of the principal point
-        """
-        return 0
-
-    @property
-    def detector_center_sample(self):
-        """
-        Returns the center detector sample. Expects ikid to be defined. This should
-        be an integer containing the Naif Id code of the instrument.
-
-        Returns
-        -------
-        : float
-          Detector sample of the principal point
-        """
-        return 0
-
-    @property
-    def sensor_name(self):
-        """
-        Returns the name of the instrument. Need to over-ride isis_label because
-        InstrumentName is not defined in the ISIS label for NH Leisa cubes.
-
-        Returns
-        -------
-        : str
-        Name of the sensor
-        """
-        return self.instrument_id
-
-    @property
-    def sensor_model_version(self):
-        """
-        Returns
-        -------
-        : int
-          ISIS sensor model version
-        """
-        return 1
-
-    @property
-    def exposure_duration(self):
-        """
-        The exposure duration of the image, in seconds
-
-        Returns
-        -------
-        : float
-          Exposure duration in seconds
-        """
-        return self.label['IsisCube']['Instrument']['ExposureDuration']
->>>>>>> 71990f46
+                f"INS{self.parent_id}_DISTORTION_COEF_Y": self.odty}