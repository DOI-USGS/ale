import numpy as np
import spiceypy as spice

from pyspiceql import pyspiceql
from ale.base import Driver
from ale.base.data_naif import NaifSpice
from ale.base.data_isis import IsisSpice
from ale.base.label_pds3 import Pds3Label
from ale.base.label_isis import IsisLabel
from ale.base.type_sensor import LineScanner, Radar, PushFrame
from ale.base.type_distortion import RadialDistortion

class LroLrocNacPds3LabelNaifSpiceDriver(LineScanner, NaifSpice, Pds3Label, Driver):
    """
    Driver for reading LROC NACL, NACR (not WAC, it is a push frame) labels. Requires a Spice mixin to
    acquire additional ephemeris and instrument data located exclusively in SPICE kernels, A PDS3 label,
    and the LineScanner and Driver bases.
    """

    @property
    def instrument_id(self):
        """
        The short text name for the instrument

        Returns an instrument id uniquely identifying the instrument. Used to acquire
        instrument codes from Spice Lib bods2c routine.

        Returns
        -------
        str
          The short text name for the instrument
        """

        instrument = super().instrument_id

        frame_id = self.label.get("FRAME_ID")

        if instrument == "LROC" and frame_id == "LEFT":
            return "LRO_LROCNACL"
        elif instrument == "LROC" and frame_id == "RIGHT":
            return "LRO_LROCNACR"

    @property
    def spacecraft_name(self):
        """
        Spacecraft name used in various SPICE calls to acquire
        ephemeris data. LROC NAC img PDS3 labels do not the have SPACECRAFT_NAME keyword, so we
        override it here to use the label_pds3 property for instrument_host_id

        Returns
        -------
        : str
          Spacecraft name
        """
        return self.instrument_host_id

    @property
    def sensor_model_version(self):
        """
        Returns ISIS instrument sensor model version number

        Returns
        -------
        : int
          ISIS sensor model version
        """
        return 2

    @property
    def usgscsm_distortion_model(self):
        """
        The distortion model name with its coefficients

        LRO LROC NAC does not use the default distortion model so we need to overwrite the
        method packing the distortion model into the ISD.

        Returns
        -------
        : dict
          Returns a dict with the model name : dict of the coefficients
        """

        return {"lrolrocnac":
                {"coefficients": self.odtk}}

    @property
    def odtk(self):
        """
        The coefficients for the distortion model

        Returns
        -------
        : list
          Radial distortion coefficients. There is only one coefficient for LROC NAC l/r
        """
        return self.naif_keywords['INS{}_OD_K'.format(self.ikid)]

    @property
    def light_time_correction(self):
        """
        Returns the type of light time correction and aberration correction to
        use in NAIF calls.

        LROC is specifically set to not use light time correction because it is
        so close to the surface of the moon that light time correction to the
        center of the body is incorrect.

        Returns
        -------
        : str
          The light time and aberration correction string for use in NAIF calls.
          See https://naif.jpl.nasa.gov/pub/naif/toolkit_docs/C/req/abcorr.html
          for the different options available.
        """
        return 'NONE'

    @property
    def detector_center_sample(self):
        """
        The center of the CCD in detector pixels
        ISIS uses 0.5 based CCD samples, so we need to convert to 0 based.

        Returns
        -------
        float :
            The center sample of the CCD
        """
        return super().detector_center_sample - 0.5

    @property
    def focal2pixel_lines(self):
        """
        Expects ikid to be defined. This must be the integer Naif id code of
        the instrument. For LROC NAC this is flipped depending on the spacecraft
        direction.

        Returns
        -------
        : list<double>
          focal plane to detector lines
        """
        focal2pixel_lines = np.array(self.naif_keywords['INS{}_ITRANSL'.format(self.ikid)]) / self.sampling_factor
        if self.spacecraft_direction < 0:
            return -focal2pixel_lines
        else:
            return focal2pixel_lines

    @property
    def ephemeris_start_time(self):
        """
        The starting ephemeris time for LRO is computed by taking the
        LRO:SPACECRAFT_CLOCK_PREROLL_COUNT, as defined in the label, and
        adding offsets that were taken from an IAK.

        Returns
        -------
        : double
          Starting ephemeris time of the image
        """
        if not hasattr(self, "_ephemeris_start_time"):
            self._ephemeris_start_time = self.spiceql_call("strSclkToEt", {"frameCode": self.spacecraft_id, 
                                                                           "sclk": self.label['LRO:SPACECRAFT_CLOCK_PREROLL_COUNT'], 
                                                                           "mission": self.spiceql_mission})
            self._ephemeris_start_time += self.constant_time_offset + self.additional_preroll * self.exposure_duration
        return self._ephemeris_start_time

    @property
    def exposure_duration(self):
        """
        Takes the exposure_duration defined in a parent class and adds
        offsets taken from an IAK.

        Returns
        -------
        : float
          Returns the exposure duration in seconds.
        """
        return super().exposure_duration * (1 + self.multiplicative_line_error) + self.additive_line_error

    @property
    def multiplicative_line_error(self):
        """
        Returns the multiplicative line error defined in an IAK.

        Returns
        -------
        : float
          Returns the multiplicative line error.
        """
        return 0.0045

    @property
    def additive_line_error(self):
        """
        Returns the additive line error defined in an IAK.

        Returns
        -------
        : float
          Returns the additive line error.
        """
        return 0.0

    @property
    def constant_time_offset(self):
        """
        Returns the constant time offset defined in an IAK.

        Returns
        -------
        : float
          Returns the constant time offset.
        """
        return 0.0

    @property
    def additional_preroll(self):
        """
        Returns the addition preroll defined in an IAK.

        Returns
        -------
        : float
          Returns the additional preroll.
        """
        return 1024.0

    @property
    def mission_name(self):
        return self.label['MISSION_NAME']


    @property
    def sampling_factor(self):
        """
        Returns the summing factor from the PDS3 label that is defined by the CROSSTRACK_SUMMING.
        For example a return value of 2 indicates that 2 lines and 2 samples (4 pixels)
        were summed and divided by 4 to produce the output pixel value.

        Returns
        -------
        : int
          Number of samples and lines combined from the original data to produce a single pixel in this image
        """
        return self.crosstrack_summing

    @property
    def spacecraft_direction(self):
        """
        Returns the x axis of the first velocity vector relative to the
        spacecraft. This indicates of the craft is moving forwards or backwards.

        From LROC Frame Kernel: lro_frames_2014049_v01.tf
        "+X axis is in the direction of the velocity vector half the year. The
        other half of the year, the +X axis is opposite the velocity vector"

        Hence we rotate the first velocity vector into the sensor reference
        frame, but the X component of that vector is inverted compared to the
        spacecraft so a +X indicates backwards and -X indicates forwards

        The returned velocity is also slightly off from the spacecraft velocity
        due to the sensor being attached to the craft with wax.

        Returns
        -------
        direction : double
                    X value of the first velocity relative to the sensor
        """
        if not hasattr(self, "_spacecraft_direction"):
          frame_chain = self.frame_chain
          lro_bus_id = self.spiceql_call("translateNameToCode", {'frame': 'LRO_SC_BUS', 'mission': self.spiceql_mission})
          time = self.ephemeris_start_time
          lt_states = self.spiceql_call("getTargetStates", {'ets': [time], 
                                                           'target': self.spacecraft_name, 
                                                           'observer': self.target_name, 
                                                           'frame': 'J2000', 
                                                           'abcorr': 'None',
                                                           'mission': self.spiceql_mission,
                                                           'ckQuality': "",
                                                           'spkQuality': ""})
          velocity = lt_states[0][3:6]
          rotation = frame_chain.compute_rotation(1, lro_bus_id)
          rotated_velocity = spice.mxv(rotation._rots.as_matrix()[0], velocity)
          self._spacecraft_direction = rotated_velocity[0]
        return self._spacecraft_direction

class LroLrocNacIsisLabelNaifSpiceDriver(LineScanner, NaifSpice, IsisLabel, Driver):
    @property
    def instrument_id(self):
        """
        The short text name for the instrument

        Returns an instrument id uniquely identifying the instrument. Used to acquire
        instrument codes from Spice Lib bods2c routine.

        Returns
        -------
        str
          The short text name for the instrument
        """
        id_lookup = {
            "NACL": "LRO_LROCNACL",
            "NACR": "LRO_LROCNACR"
        }

        return id_lookup[super().instrument_id]

    @property
    def sensor_model_version(self):
        """
        Returns ISIS instrument sensor model version number

        Returns
        -------
        : int
          ISIS sensor model version
        """
        return 2

    @property
    def usgscsm_distortion_model(self):
        """
        The distortion model name with its coefficients

        LRO LROC NAC does not use the default distortion model so we need to overwrite the
        method packing the distortion model into the ISD.

        Returns
        -------
        : dict
          Returns a dict with the model name : dict of the coefficients
        """

        return {"lrolrocnac":
                {"coefficients": self.odtk}}

    @property
    def odtk(self):
        """
        The coefficients for the distortion model

        Returns
        -------
        : list
          Radial distortion coefficients. There is only one coefficient for LROC NAC l/r
        """
        return self.naif_keywords['INS{}_OD_K'.format(self.ikid)]

    @property
    def light_time_correction(self):
        """
        Returns the type of light time correction and abberation correction to
        use in NAIF calls.

        LROC is specifically set to not use light time correction because it is
        so close to the surface of the moon that light time correction to the
        center of the body is incorrect.

        Returns
        -------
        : str
          The light time and abberation correction string for use in NAIF calls.
          See https://naif.jpl.nasa.gov/pub/naif/toolkit_docs/C/req/abcorr.html
          for the different options available.
        """
        return 'NONE'

    @property
    def detector_center_sample(self):
        """
        The center of the CCD in detector pixels
        ISIS uses 0.5 based CCD samples, so we need to convert to 0 based.

        Returns
        -------
        float :
            The center sample of the CCD
        """
        return super().detector_center_sample - 0.5

    @property
    def ephemeris_start_time(self):
        """
        The starting ephemeris time for LRO is computed by taking the
        LRO:SPACECRAFT_CLOCK_PREROLL_COUNT, as defined in the label, and
        adding offsets that were taken from an IAK.

        Returns
        -------
        : double
          Starting ephemeris time of the image
        """
        if not hasattr(self, "_ephemeris_start_time"):
          self._ephemeris_start_time = self.spiceql_call("strSclkToEt", {"frameCode": self.spacecraft_id, 
                                                                "sclk": self.label['IsisCube']['Instrument']['SpacecraftClockPrerollCount'], 
                                                                "mission": self.spiceql_mission})
          self._ephemeris_start_time += self.constant_time_offset + self.additional_preroll * self.exposure_duration
        return self._ephemeris_start_time

    @property
    def exposure_duration(self):
        """
        Takes the exposure_duration defined in a parent class and adds
        offsets taken from an IAK.

         Returns
         -------
         : float
           Returns the exposure duration in seconds.
         """
        return super().exposure_duration * (1 + self.multiplicative_line_error) + self.additive_line_error

    @property
    def focal2pixel_lines(self):
        """
        Expects ikid to be defined. This must be the integer Naif id code of
        the instrument. For LROC NAC this is flipped depending on the spacecraft
        direction.

        Returns
        -------
        : list<double>
          focal plane to detector lines
        """
        focal2pixel_lines = np.array(self.naif_keywords['INS{}_ITRANSL'.format(self.ikid)]) / self.sampling_factor
        if self.spacecraft_direction < 0:
            return -focal2pixel_lines
        else:
            return focal2pixel_lines

    @property
    def multiplicative_line_error(self):
        """
        Returns the multiplicative line error defined in an IAK.

        Returns
        -------
        : float
          Returns the multiplicative line error.
        """
        return 0.0045

    @property
    def additive_line_error(self):
        """
        Returns the additive line error defined in an IAK.

        Returns
        -------
        : float
          Returns the additive line error.
        """
        return 0.0

    @property
    def constant_time_offset(self):
        """
        Returns the constant time offset defined in an IAK.

        Returns
        -------
        : float
          Returns the constant time offset.
        """
        return 0.0

    @property
    def additional_preroll(self):
        """
        Returns the addition preroll defined in an IAK.

        Returns
        -------
        : float
          Returns the additional preroll.
        """
        return 1024.0

    @property
    def sampling_factor(self):
        """
        Returns the summing factor from the PDS3 label that is defined by the CROSSTRACK_SUMMING.
        For example a return value of 2 indicates that 2 lines and 2 samples (4 pixels)
        were summed and divided by 4 to produce the output pixel value.

        Returns
        -------
        : int
          Number of samples and lines combined from the original data to produce a single pixel in this image
        """
        return self.label['IsisCube']['Instrument']['SpatialSumming']

    @property
    def spacecraft_direction(self):
        """
        Returns the x axis of the first velocity vector relative to the
        spacecraft. This indicates of the craft is moving forwards or backwards.

        From LROC Frame Kernel: lro_frames_2014049_v01.tf
        "+X axis is in the direction of the velocity vector half the year. The
        other half of the year, the +X axis is opposite the velocity vector"

        Hence we rotate the first velocity vector into the sensor reference
        frame, but the X component of that vector is inverted compared to the
        spacecraft so a +X indicates backwards and -X indicates forwards

        The returned velocity is also slightly off from the spacecraft velocity
        due to the sensor being attached to the craft with wax.

        Returns
        -------
        direction : double
                    X value of the first velocity relative to the sensor
        """
        if not hasattr(self, "_spacecraft_direction"):
          frame_chain = self.frame_chain
          lro_bus_id = self.spiceql_call("translateNameToCode", {'frame': 'LRO_SC_BUS', 'mission': self.spiceql_mission})
          time = self.ephemeris_start_time
          lt_states = self.spiceql_call("getTargetStates", {'ets': [time], 
                                                           'target': self.spacecraft_name, 
                                                           'observer': self.target_name, 
                                                           'frame': 'J2000', 
                                                           'abcorr': 'None',
                                                           'mission': self.spiceql_mission,
                                                           'ckQuality': "",
                                                           'spkQuality': ""})
          velocity = lt_states[0][3:6]
          rotation = frame_chain.compute_rotation(1, lro_bus_id)
          rotated_velocity = spice.mxv(rotation._rots.as_matrix()[0], velocity)
          self._spacecraft_direction = rotated_velocity[0]
        return self._spacecraft_direction


class LroLrocNacIsisLabelIsisSpiceDriver(LineScanner, IsisSpice, IsisLabel, Driver):
    @property
    def instrument_id(self):
        """
        The short text name for the instrument

        Returns an instrument id uniquely identifying the instrument. Used to acquire
        instrument codes from Spice Lib bods2c routine.

        Returns
        -------
        str
          The short text name for the instrument
        """
        id_lookup = {
            "NACL": "LRO_LROCNACL",
            "NACR": "LRO_LROCNACR"
        }

        return id_lookup[super().instrument_id]

    @property
    def sensor_model_version(self):
        """
        Returns ISIS instrument sensor model version number

        Returns
        -------
        : int
          ISIS sensor model version
        """
        return 2

    @property
    def usgscsm_distortion_model(self):
        """
        The distortion model name with its coefficients

        LRO LROC NAC does not use the default distortion model so we need to overwrite the
        method packing the distortion model into the ISD.

        Returns
        -------
        : dict
          Returns a dict with the model name : dict of the coefficients
        """

        return {"lrolrocnac":
                {"coefficients": self.odtk}}

    @property
    def odtk(self):
        """
        The coefficients for the distortion model

        Returns
        -------
        : list
          Radial distortion coefficients. There is only one coefficient for LROC NAC l/r
        """
        key = 'INS{}_OD_K'.format(self.ikid)
        ans = self.naif_keywords.get(key, None)
        if ans is None:
            raise Exception('Could not parse the distortion model coefficients using key: ' + key)
        return [ans]

    @property
    def detector_center_sample(self):
        """
        The center of the CCD in detector pixels
        ISIS uses 0.5 based CCD samples, so we need to convert to 0 based.

        Returns
        -------
        float :
            The center sample of the CCD
        """
        return super().detector_center_sample - 0.5

    @property
    def ephemeris_start_time(self):
        """
        The starting ephemeris time for LRO is computed by taking the
        LRO:SPACECRAFT_CLOCK_PREROLL_COUNT, as defined in the label, and
        adding offsets that were taken from an IAK.

        Returns
        -------
        : double
          Starting ephemeris time of the image
        """
        return super().ephemeris_start_time + self.constant_time_offset + self.additional_preroll * self.exposure_duration

    @property
    def exposure_duration(self):
        """
        Takes the exposure_duration defined in a parent class and adds
        offsets taken from an IAK.

         Returns
         -------
         : float
           Returns the exposure duration in seconds.
         """
        return super().exposure_duration * (1 + self.multiplicative_line_error) + self.additive_line_error

    @property
    def multiplicative_line_error(self):
        """
        Returns the multiplicative line error defined in an IAK.

        Returns
        -------
        : float
          Returns the multiplicative line error.
        """
        return 0.0045

    @property
    def additive_line_error(self):
        """
        Returns the additive line error defined in an IAK.

        Returns
        -------
        : float
          Returns the additive line error.
        """
        return 0.0

    @property
    def constant_time_offset(self):
        """
        Returns the constant time offset defined in an IAK.

        Returns
        -------
        : float
          Returns the constant time offset.
        """
        return 0.0

    @property
    def additional_preroll(self):
        """
        Returns the addition preroll defined in an IAK.

        Returns
        -------
        : float
          Returns the additional preroll.
        """
        return 1024.0

    @property
    def sampling_factor(self):
        """
        Returns the summing factor from the PDS3 label that is defined by the CROSSTRACK_SUMMING.
        For example a return value of 2 indicates that 2 lines and 2 samples (4 pixels)
        were summed and divided by 4 to produce the output pixel value.

        Returns
        -------
        : int
          Number of samples and lines combined from the original data to produce a single pixel in this image
        """
        return self.label['IsisCube']['Instrument']['SpatialSumming']

    @property
    def spacecraft_direction(self):
        """
        Returns the x axis of the first velocity vector relative to the
        spacecraft. This indicates if the craft is moving forwards or backwards.

        From LROC Frame Kernel: lro_frames_2014049_v01.tf
        "+X axis is in the direction of the velocity vector half the year. The
        other half of the year, the +X axis is opposite the velocity vector"

        The returned velocity is also slightly off from the spacecraft velocity
        due to the sensor being attached to the craft with wax.

        Returns
        -------
        direction : double
                    X value of the first velocity relative to the spacecraft bus
        """
        _, velocities, _ = self.sensor_position
        rotation = self.frame_chain.compute_rotation(1, self.sensor_frame_id)
        rotated_velocity = rotation.apply_at(velocities[0], self.ephemeris_start_time)
        # We need the spacecraft bus X velocity which is parallel to the left
        # NAC X velocity and opposite the right NAC velocity.
        if (self.instrument_id == 'LRO_LROCNACR'):
          return -rotated_velocity[0]
        return rotated_velocity[0]


class LroMiniRfIsisLabelNaifSpiceDriver(Radar, NaifSpice, IsisLabel, Driver):
    @property
    def instrument_id(self):
        """
        The short text name for the instrument

        Returns an instrument id uniquely identifying the instrument. Used to acquire
        instrument codes from Spice Lib bods2c routine.

        Returns
        -------
        str
          The short text name for the instrument
        """
        id_lookup = {
            "MRFLRO": "LRO_MINIRF"
        }

        return id_lookup[super().instrument_id]

    @property
    def wavelength(self):
        """
        Returns the wavelength in meters used for image acquisition.

        Returns
        -------
        : double
          Wavelength in meters used to create an image
        """

        # Get float value of frequency in GHz
        frequency = self.label['IsisCube']['Instrument']['Frequency'].value
        #wavelength = spice.clight() / frequency / 1000.0
        wavelength = 299792.458 / frequency / 1000.0
        return wavelength

    @property
    def scaled_pixel_width(self):
        """
        Returns the scaled pixel width

        Returns
        -------
        : double
          scaled pixel width
        """
        return self.label['IsisCube']['Instrument']['ScaledPixelHeight'];


    # Default line_exposure_duration assumes that time is given in milliseconds and coverts
    # in this case, the time is already given in seconds.
    @property
    def line_exposure_duration(self):
        """
        Line exposure duration in seconds. The sum of the burst and the delay for the return.

        Returns
        -------
        : double
          scaled pixel width
        """
        return self.label['IsisCube']['Instrument']['LineExposureDuration']

    @property
    def range_conversion_coefficients(self):
        """
        Range conversion coefficients

        Returns
        -------
        : List
          range conversion coefficients
        """

        range_coefficients_orig = self.label['IsisCube']['Instrument']['RangeCoefficientSet']

        # The first elt of each list is time, which we handle separately in range_conversion_time
        range_coefficients = [elt[1:] for elt in range_coefficients_orig]
        return range_coefficients

    @property
    def range_conversion_times(self):
        """
        Times, in et, associated with range conversion coefficients

        Returns
        -------
        : List
          times for range conversion coefficients
        """
        if not hasattr(self, "_range_conversion_times"):
          range_coefficients_utc = self.label['IsisCube']['Instrument']['RangeCoefficientSet']
          self._range_conversion_times = [self.spiceql_call("utcToEt", {"utc": elt[0]}) for elt in range_coefficients_utc]
        return self._range_conversion_times


    @property
    def ephemeris_start_time(self):
        """
        Returns the start ephemeris time for the image.

        Returns
        -------
        : float
          start time
        """
        if not hasattr(self, "_ephemeris_start_time"):
            self._ephemeris_start_time = self.spiceql_call("utcToEt", {"utc": self.utc_start_time.strftime("%Y-%m-%d %H:%M:%S.%f")})
            self._ephemeris_start_time -= self.line_exposure_duration
        return self._ephemeris_start_time

    @property
    def ephemeris_stop_time(self):
        """
        Returns the stop ephemeris time for the image. This is computed from 
        the start time plus the line exposure per line, plus the line exposure
        removed from the start time, plus the line exposure for the final line.

        Returns
        -------
        : float
          stop time
        """
        if not hasattr(self, "_ephemeris_stop_time"):
            self._ephemeris_stop_time = self.ephemeris_start_time + (self.image_lines * self.line_exposure_duration) + (self.line_exposure_duration * 2)
        return self._ephemeris_stop_time

    @property
    def look_direction(self):
        """
        Direction of the look (left or right)

        Returns
        -------
        : string
          left or right
        """
        return self.label['IsisCube']['Instrument']['LookDirection'].lower()

    # @property
    # def sensor_frame_id(self):
    #     """
    #     Returns the Naif ID code for the sensor reference frame
    #     We replace this with the target frame ID because the sensor operates
    #     entirely in the target reference frame
    #     Returns
    #     -------
    #     : int
    #       Naif ID code for the sensor frame
    #     """
    #     return self.target_frame_id

    @property
    def naif_keywords(self):
        """
        Adds the correct TRANSX/Y and ITRANS/L values for use in ISIS. By default
        these values are placeholders in the ISIS iaks and need to be computed manully
        from the ground range resolution. See RadarGroundRangeMap.cpp in ISIS for
        the calculations.

        Returns
        -------
          : dict
            An updated dictionary of NAIF keywords with the correct TRANSX/Y and ITRANSS/L
            values computed
        """
        naif_keywords = super().naif_keywords
        ground_range_resolution = self.label['IsisCube']['Instrument']["ScaledPixelHeight"]
        icode = "INS" + str(self.ikid)
        naif_keywords[icode + "_TRANSX"] = [-1.0 * ground_range_resolution, ground_range_resolution, 0.0]
        naif_keywords[icode + "_TRANSY"] = [0.0, 0.0, 0.0]
        naif_keywords[icode + "_ITRANSS"] = [1.0, 1.0 / ground_range_resolution, 0.0]
        naif_keywords[icode + "_ITRANSL"] = [0.0, 0.0, 0.0]
        return naif_keywords

class LroLrocWacIsisLabelIsisSpiceDriver(PushFrame, IsisLabel, IsisSpice, RadialDistortion, Driver):
    @property
    def instrument_id(self):
        """
        Returns an instrument id for uniquely identifying the instrument, but often
        also used to be piped into Spice Kernels to acquire IKIDs. Therefore they
        expect the same ID the Spice expects in bods2c calls.
        Expects instrument_id to be defined in the IsisLabel mixin. This should be
        a string of the form 'WAC-UV' or 'WAC-VIS'

        Returns
        -------
        : str
          instrument id
        """
        id_lookup = {
        "WAC-UV" : "LRO_LROCWAC_UV",
        "WAC-VIS" : "LRO_LROCWAC_VIS"
        }
        return id_lookup[super().instrument_id]

    @property
    def sensor_name(self):
        return self.label['IsisCube']['Instrument']['SpacecraftName']


    @property
    def sensor_model_version(self):
        """
        Returns ISIS instrument sensor model version number

        Returns
        -------
        : int
          ISIS sensor model version
        """
        return 2


    @property
    def filter_number(self):
        """
        Return the filter number from the cub label

        Returns
        -------
        : int
          The filter number
        """
        try:
            return self.label['IsisCube']['BandBin']['FilterNumber'][0]
        except:
            return self.label['IsisCube']['BandBin']['FilterNumber']


    @property
    def fikid(self):
        """
        Naif ID code of the filter dependent instrument codes.

        Expects ikid to be defined. This should be the integer Naif ID code for
        the instrument.

        Returns
        -------
        : int
          Naif ID code used in calculating focal length
        """
        if self.instrument_id == "LRO_LROCWAC_UV":
            base = -85640
        elif self.instrument_id == "LRO_LROCWAC_VIS":
            base = -85630

        fikid = base - self.filter_number
        return fikid


    @property
    def odtk(self):
        """
        The coefficients for the distortion model

        Returns
        -------
        : list
          Radial distortion coefficients.
        """
        key = 'INS{}_OD_K'.format(self.fikid)
        ans = self.naif_keywords.get(key, None)
        if ans is None:
            raise Exception('Could not parse the distortion model coefficients using key: ' + key)

        ans = [x * -1 for x in ans]
        return ans

    @property
    def framelet_height(self):
        if self.instrument_id == "LRO_LROCWAC_UV":
            return 16
        elif self.instrument_id == "LRO_LROCWAC_VIS":
            return 14


    @property
    def pixel2focal_x(self):
        """
        Expects fikid to be defined. This must be the integer Naif id code of the filter

        Returns
        -------
        : list<double>
        detector to focal plane x
        """
        key = 'INS{}_TRANSX'.format(self.fikid)
        ans = self.naif_keywords.get(key, None)
        if ans is None:
            raise Exception('Could not parse detector to focal plane x using key: ' + key)
        return ans

    @property
    def pixel2focal_y(self):
        """
        Expects fikid to be defined. This must be the integer Naif id code of the filter

        Returns
        -------
        : list<double>
        detector to focal plane y
        """
        key = 'INS{}_TRANSY'.format(self.fikid)
        ans = self.naif_keywords.get(key, None)
        if ans is None:
            raise Exception('Could not parse detector to focal plane y using key: ' + key)
        return ans

    @property
    def focal_length(self):
        """
        The focal length of the instrument
        Expects naif_keywords to be defined. This should be a dict containing
        Naif keywords from the label.
        Expects fikid to be defined. This should be the integer Naif ID code
        for the filter.

        Returns
        -------
        float :
            The focal length in millimeters
        """
        key = 'INS{}_FOCAL_LENGTH'.format(self.fikid)
        ans = self.naif_keywords.get(key, None)
        if ans is None:
            raise Exception('Could not parse the focal length using key: ' + key)
        return ans

    @property
    def detector_center_sample(self):
        """
        The center of the CCD in detector pixels
        Expects fikid to be defined. This should be the integer Naif ID code
        for the filter.

        Returns
        -------
        list :
            The center of the CCD formatted as line, sample
        """
        key = 'INS{}_BORESIGHT_SAMPLE'.format(self.fikid)
        ans = self.naif_keywords.get(key, None)
        if ans is None:
            raise Exception('Could not parse the detector center sample using key: ' + key)
        return ans

    @property
    def detector_center_line(self):
        """
        The center of the CCD in detector pixels
        Expects fikid to be defined. This should be the integer Naif ID code
        for the filter.

        Returns
        -------
        list :
            The center of the CCD formatted as line, sample
        """
        key = 'INS{}_BORESIGHT_LINE'.format(self.fikid)
        ans = self.naif_keywords.get(key, None)
        if ans is None:
            raise Exception('Could not parse the detector center line using key: ' + key)
        return ans

class LroLrocWacIsisLabelNaifSpiceDriver(PushFrame, IsisLabel, NaifSpice, RadialDistortion, Driver):
    """
    Driver for Lunar Reconnaissance Orbiter WAC ISIS cube
    """
    @property
    def instrument_id(self):
        """
        Returns an instrument id for uniquely identifying the instrument, but often
        also used to be piped into Spice Kernels to acquire IKIDs. Therefore they
        expect the same ID the Spice expects in bods2c calls.
        Expects instrument_id to be defined in the IsisLabel mixin. This should be
        a string of the form 'WAC-UV' or 'WAC-VIS'

        Returns
        -------
        : str
          instrument id
        """
        id_lookup = {
            "WAC-UV" : "LRO_LROCWAC_UV",
            "WAC-VIS" : "LRO_LROCWAC_VIS"
        }
        return id_lookup[super().instrument_id]

    @property
    def sensor_model_version(self):
        return 3

<<<<<<< HEAD

    @property
    def ephemeris_start_time(self):
        """
        Returns the ephemeris start time of the image.
        Expects spacecraft_id to be defined. This should be the integer
        Naif ID code for the spacecraft.

        Returns
        -------
        : float
          ephemeris start time of the image
        """
        if not hasattr(self, '_ephemeris_start_time'):
            self._ephemeris_start_time = super().ephemeris_start_time + (.5 * self.exposure_duration)
        return self._ephemeris_start_time


=======
>>>>>>> 6d740875
    @property
    def sensor_name(self):
        """
        Returns
        -------
        : String
          The name of the spacecraft
        """
        return self.label['IsisCube']['Instrument']['SpacecraftName']


    @property
    def odtk(self):
        """
        The coefficients for the distortion model

        Returns
        -------
        : list
          Radial distortion coefficients.
        """
        coeffs = self.naif_keywords['INS{}_OD_K'.format(self.fikid)]
        coeffs = [x * -1 for x in coeffs]
        return coeffs


    @property
    def naif_keywords(self):
        """
        Updated set of naif keywords containing the NaifIkCode for the specific
        WAC filter used when taking the image.

        Returns
        -------
        : dict
          Dictionary of keywords and values that ISIS creates and attaches to the label
        """
        _naifKeywords = {**super().naif_keywords,
                         **self.spiceql_call("findMissionKeywords", {"key": f"*_FOCAL_LENGTH", "mission": self.spiceql_mission}),
                         **self.spiceql_call("findMissionKeywords", {"key": f"*_BORESIGHT_SAMPLE", "mission": self.spiceql_mission}),
                         **self.spiceql_call("findMissionKeywords", {"key": f"*_BORESIGHT_LINE", "mission": self.spiceql_mission}),
                         **self.spiceql_call("findMissionKeywords", {"key": f"*_TRANS*", "mission": self.spiceql_mission}),
                         **self.spiceql_call("findMissionKeywords", {"key": f"*_ITRANS*", "mission": self.spiceql_mission}),
                         **self.spiceql_call("findMissionKeywords", {"key": f"*_OD_K", "mission": self.spiceql_mission})}
        return _naifKeywords


    @property
    def framelets_flipped(self):
        """
        Returns
        -------
        : boolean
          True if framelets are flipped, else false
        """
        return self.label['IsisCube']['Instrument']['DataFlipped'] == "Yes"


    @property
    def sampling_factor(self):
        if self.instrument_id == "LRO_LROCWAC_UV":
            return 4
        elif self.instrument_id == "LRO_LROCWAC_VIS":
            return 1


    @property
    def num_frames(self):
        """
        Number of frames in the image

        Returns
        -------
        : int
          Number of frames in the image
        """
        return (self.image_lines // (self.framelet_height // self.sampling_factor)) + 1


    @property
    def framelet_height(self):
        """
        Return the number of lines in a framelet.

        Returns
        -------
        : int
          The number of lines in a framelet
        """
        if self.instrument_id == "LRO_LROCWAC_UV":
            return 16
        elif self.instrument_id == "LRO_LROCWAC_VIS":
            return 14

    @property
    def num_lines_overlap(self):
        """
        Returns
        -------
        : int
          How many many lines of a framelet overlap with neighboring framelets.
        """
        try:
            return self.label['IsisCube']['Instrument']['NumLinesOverlap']
        except:
            # May be missing, and then the default is 0
            return 0

    @property
    def filter_number(self):
        """
        Return the filter number from the cub label

        Returns
        -------
        : int
          The filter number
        """
        try:
            return self.label['IsisCube']['BandBin']['FilterNumber'][0]
        except:
            return self.label['IsisCube']['BandBin']['FilterNumber']


    @property
    def fikid(self):
        """
        Naif ID code of the filter dependent instrument codes.

        Expects ikid to be defined. This should be the integer Naif ID code for
        the instrument.

        Returns
        -------
        : int
          Naif ID code used in calculating focal length
        """
        if self.instrument_id == "LRO_LROCWAC_UV":
            base = -85640
        elif self.instrument_id == "LRO_LROCWAC_VIS":
            # Offset by 2 because the first 2 filters are UV
            base = -85628

        fikid = base - self.filter_number
        return fikid


    @property
    def pixel2focal_x(self):
        """
        Expects fikid to be defined. This must be the integer Naif id code of the filter

        Returns
        -------
        : list<double>
        detector to focal plane x
        """
        return list(self.naif_keywords['INS{}_TRANSX'.format(self.fikid)])


    @property
    def pixel2focal_y(self):
        """
        Expects fikid to be defined. This must be the integer Naif id code of the filter

        Returns
        -------
        : list<double>
        detector to focal plane y
        """
        return list(self.naif_keywords['INS{}_TRANSY'.format(self.fikid)])

    @property
    def focal2pixel_lines(self):
        """
        Expects fikid to be defined. This must be the integer Naif id code of the filter

        Returns
        -------
        : list<double>
          focal plane to detector lines
        """
        return self.naif_keywords['INS{}_ITRANSL'.format(self.fikid)]

    @property
    def focal2pixel_samples(self):
        """
        Expects fikid to be defined. This must be the integer Naif id code of the filter

        Returns
        -------
        : list<double>
          focal plane to detector samples
        """
        return self.naif_keywords['INS{}_ITRANSS'.format(self.fikid)]


    @property
    def detector_start_line(self):
        """
        Filter-specific starting line

        Returns
        -------
        : int
          Zero based Detector line corresponding to the first image line
        """
        offset = list(self.naif_keywords['INS{}_FILTER_OFFSET'.format(self.fikid)])
        try:
            # If multiple items are present, use the first one
            offset = offset[0]
        except (IndexError, TypeError):
            pass
        return super().detector_start_line + offset

    @property
    def focal_length(self):
        """
        Returns the focal length of the sensor
        Expects fikid to be defined. This must be the integer Naif id code of
        the filter.

        Returns
        -------
        : float
          focal length
        """
        return float(self.naif_keywords['INS{}_FOCAL_LENGTH'.format(self.fikid)][0])

    @property
    def detector_center_sample(self):
        """
        Returns the center detector sample. Expects ikid to be defined. This should
        be an integer containing the Naif Id code of the instrument.

        Returns
        -------
        : float
          Detector sample of the principal point
        """
        return float(self.naif_keywords['INS{}_BORESIGHT_SAMPLE'.format(self.fikid)][0]) - 0.5

    @property
    def detector_center_line(self):
        """
        Returns the center detector line. Expects ikid to be defined. This should
        be an integer containing the Naif Id code of the instrument.

        Returns
        -------
        : float
          Detector line of the principal point
        """
        return float(self.naif_keywords['INS{}_BORESIGHT_LINE'.format(self.fikid)][0]) - 0.5<|MERGE_RESOLUTION|>--- conflicted
+++ resolved
@@ -1122,7 +1122,6 @@
     def sensor_model_version(self):
         return 3
 
-<<<<<<< HEAD
 
     @property
     def ephemeris_start_time(self):
@@ -1141,8 +1140,6 @@
         return self._ephemeris_start_time
 
 
-=======
->>>>>>> 6d740875
     @property
     def sensor_name(self):
         """
