import pvl
import spiceypy as spice
import os

from glob import glob

import ale
from ale import config
from ale.base import Driver
from ale.base.data_naif import NaifSpice
from ale.base.label_pds3 import Pds3Label
from ale.base.type_sensor import Framer

class DawnFcPds3NaifSpiceDriver(Pds3Label, NaifSpice, Framer, Driver):
    """
    Dawn driver for generating an ISD from a Dawn PDS3 image.
    """
    @property
    def instrument_id(self):
        """
        Returns an instrument id for uniquely identifying the instrument, but often
        also used to be piped into Spice Kernels to acquire IKIDs. Therefore the
        the same ID that Spice expects in bods2c calls. Expects instrument_id to be
        defined from the PDS3Label mixin. This should be a string containing the short
        name of the instrument. Expects filter_number to be defined. This should be an
        integer containing the filter number from the PDS3 Label.

        Returns
        -------
        : str
          instrument id
        """
        instrument_id = super().instrument_id
        filter_number = self.filter_number

        return "DAWN_{}_FILTER_{}".format(instrument_id, filter_number)

    @property
    def metakernel(self):
        """
        Returns latest instrument metakernels

        Returns
        -------
        : string
          Path to latest metakernel file
        """
        metakernel_dir = config.dawn
        mks = sorted(glob(os.path.join(metakernel_dir,'*.tm')))
        if not hasattr(self, '_metakernel'):
            self._metakernel = None
            for mk in mks:
                if str(self.utc_start_time.year) in os.path.basename(mk):
                    self._metakernel = mk
        return self._metakernel

    @property
    def label(self):
        """
        Loads a PVL from from the _file attribute and
        parses the binary table data.

        Returns
        -------
        PVLModule :
            Dict-like object with PVL keys
        """
        class PvlDecoder(pvl.decoder.PVLDecoder):
            def unescape_next_char(self, stream):
                esc = stream.read(1)
                string = '\{}'.format(esc.decode('utf-8')).encode('utf-8')
                return string

        if not hasattr(self, "_label"):
            if isinstance(self._file, pvl.PVLModule):
                self._label = self._file
            try:
                self._label = pvl.loads(self._file, PvlDecoder)
            except Exception:

                # PvlDecoder class to ignore all escape sequences when getting
                # the label
                self._label = pvl.load(self._file, PvlDecoder)
            except:
                raise ValueError("{} is not a valid label".format(self._file))
        return self._label

    @property
    def spacecraft_name(self):
        """
        Spacecraft name used in various Spice calls to acquire
        ephemeris data. Dawn does not have a SPACECRAFT_NAME keyword, therefore
        we are overwriting this method using the instrument_host_id keyword instead.
        Expects instrument_host_id to be defined. This should be a string containing
        the name of the spacecraft that the instrument is mounted on.

        Returns
        -------
        : str
          Spacecraft name
        """
        return self.instrument_host_id

    @property
    def target_name(self):
        """
        Returns an target name for unquely identifying the instrument, but often
        piped into Spice Kernels to acquire Ephermis data from Spice. Therefore they
        the same ID the Spice expects in bodvrd calls. In this case, vesta images
        have a number infront of them like "4 VESTA" which needs to be simplified
        to "VESTA" for spice. Expects target_name to be defined in the Pds3Label mixin.
        This should be a string containing the name of the target body.

        Returns
        -------
        : str
          target name
        """
        target = super().target_name
        target = target.split(' ')[-1]
        return target

    @property
    def ephemeris_start_time(self):
        """
        Compute the center ephemeris time for a Dawn Frame camera. This is done
        via a spice call but 193 ms needs to be added to
        account for the CCD being discharged or cleared.
        """
        if not hasattr(self, '_ephemeris_start_time'):
            sclock = self.spacecraft_clock_start_count
            self._ephemeris_start_time = spice.scs2e(self.spacecraft_id, sclock)
            self._ephemeris_start_time += 193.0 / 1000.0
        return self._ephemeris_start_time

    @property
    def usgscsm_distortion_model(self):
        """
        The Dawn framing camera uses a unique radial distortion model so we need
        to overwrite the method packing the distortion model into the ISD.
        Expects odtk to be defined. This should be a list containing the radial
        distortion coefficients

        Returns
        -------
        : dict
          Dictionary containing the distortion model
        """
        return {
            "dawnfc": {
                "coefficients" : self.odtk
                }
            }

    @property
    def odtk(self):
        """
        The coefficients for the distortion model
        Expects ikid to be defined. This should be an integer containing the
        Naif ID code for the instrument.

        Returns
        -------
        : list
          Radial distortion coefficients
        """
        return spice.gdpool('INS{}_RAD_DIST_COEFF'.format(self.ikid),0, 1).tolist()

    # TODO: Update focal2pixel samples and lines to reflect the rectangular
    #       nature of dawn pixels
    @property
    def focal2pixel_samples(self):
        """
        Expects ikid to be defined. This should be an integer containing the
        Naif ID code for the instrument.

        Returns
        -------
        : list<double>
          focal plane to detector samples
        """
        # Microns to mm
        pixel_size = spice.gdpool('INS{}_PIXEL_SIZE'.format(self.ikid), 0, 1)[0] * 0.001
        return [0.0, 1/pixel_size, 0.0]

    @property
    def focal2pixel_lines(self):
        """
        Expects ikid to be defined. This should be an integer containing the
        Naif ID code for the instrument.

        Returns
        -------
        : list<double>
          focal plane to detector lines
        """
        # Microns to mm
        pixel_size = spice.gdpool('INS{}_PIXEL_SIZE'.format(self.ikid), 0, 1)[0] * 0.001
        return [0.0, 0.0, 1/pixel_size]

    @property
    def detector_start_line(self):
        """
        Returns
        -------
        : int
          Detector line corresponding to the first image line
        """
        return 1
<<<<<<< HEAD

=======
        
>>>>>>> 1d08b958
    @property
    def detector_start_sample(self):
        """
        Returns
        -------
        : int
          Detector sample corresponding to the first image sample
        """
        return 1

    @property
    def sensor_model_version(self):
        """
        Returns instrument model version

        Returns
        -------
        : int
          ISIS sensor model version
        """
        return 2

    @property
    def detector_center_sample(self):
        """
        Returns center detector sample acquired from Spice Kernels.
        Expects ikid to be defined. This should be the integer Naid ID code for
        the instrument.
        Returns
        -------
        : float
          center detector sample
        """
<<<<<<< HEAD
        return float(spice.gdpool('INS{}_CCD_CENTER'.format(self.ikid), 0, 2)[0])
=======
        return float(spice.gdpool('INS{}_BORESIGHT'.format(self.ikid), 0, 3)[0])
>>>>>>> 1d08b958

    @property
    def detector_center_line(self):
        """
        Returns center detector line acquired from Spice Kernels.
        Expects ikid to be defined. This should be the integer Naid ID code for
        the instrument.
        Returns
        -------
        : float
          center detector line
        """
<<<<<<< HEAD
        return float(spice.gdpool('INS{}_CCD_CENTER'.format(self.ikid), 0, 2)[1])
=======
        return float(spice.gdpool('INS{}_BORESIGHT'.format(self.ikid), 0, 3)[1])
>>>>>>> 1d08b958
<|MERGE_RESOLUTION|>--- conflicted
+++ resolved
@@ -207,11 +207,7 @@
           Detector line corresponding to the first image line
         """
         return 1
-<<<<<<< HEAD
-
-=======
-        
->>>>>>> 1d08b958
+
     @property
     def detector_start_sample(self):
         """
@@ -245,11 +241,7 @@
         : float
           center detector sample
         """
-<<<<<<< HEAD
         return float(spice.gdpool('INS{}_CCD_CENTER'.format(self.ikid), 0, 2)[0])
-=======
-        return float(spice.gdpool('INS{}_BORESIGHT'.format(self.ikid), 0, 3)[0])
->>>>>>> 1d08b958
 
     @property
     def detector_center_line(self):
@@ -262,8 +254,4 @@
         : float
           center detector line
         """
-<<<<<<< HEAD
-        return float(spice.gdpool('INS{}_CCD_CENTER'.format(self.ikid), 0, 2)[1])
-=======
-        return float(spice.gdpool('INS{}_BORESIGHT'.format(self.ikid), 0, 3)[1])
->>>>>>> 1d08b958
+        return float(spice.gdpool('INS{}_CCD_CENTER'.format(self.ikid), 0, 2)[1])