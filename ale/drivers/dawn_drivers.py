--- conflicted
+++ resolved
@@ -8,41 +8,7 @@
 from ale.base.label_pds3 import Pds3Label
 from ale.base.type_sensor import Framer
 
-
-<<<<<<< HEAD
-class DawnFcNaifSpice(Driver, Framer, NaifSpice):
-    """
-    Dawn specific spice mixin to handle dawn specific spice calls and property
-    overrides. This class is not used as a driver.
-    """
-    # TODO: Update focal2pixel samples and lines to reflect the rectangular
-    #       nature of dawn pixels
-    @property
-    def _odtk(self):
-        """
-        Returns
-        -------
-        : list
-          Radial distortion coefficients
-        """
-        return spice.gdpool('INS{}_RAD_DIST_COEFF'.format(self.ikid),0, 1).tolist()
-
-    @property
-    def focal2pixel_samples(self):
-        # Microns to mm
-        pixel_size = spice.gdpool('INS{}_PIXEL_SIZE'.format(self.ikid), 0, 1)[0] * 0.001
-        return [0.0, 1/pixel_size, 0.0]
-
-    @property
-    def focal2pixel_lines(self):
-        # Microns to mm
-        pixel_size = spice.gdpool('INS{}_PIXEL_SIZE'.format(self.ikid), 0, 1)[0] * 0.001
-        return [0.0, 0.0, 1/pixel_size]
-
-class DawnFcPds3NaifSpiceDriver(Pds3Label, DawnFcNaifSpice):
-=======
-class DawnFcPds3NaifSpiceDriver(Pds3Label, Driver, Framer, NaifSpice, RadialDistortion):
->>>>>>> 22331ca0
+class DawnFcPds3NaifSpiceDriver(Pds3Label, Driver, Framer, NaifSpice):
     """
     Dawn driver for generating an ISD from a Dawn PDS3 image.
     """
@@ -156,19 +122,18 @@
             self._starting_ephemeris_time += 193.0 / 1000.0
         return self._starting_ephemeris_time
 
-<<<<<<< HEAD
-        @property
-        def optical_distortion(self):
-            """
-            The Dawn framing camera uses a unique radial distortion model so we need 
-            to overwrite the method packing the distortion model into the ISD.
-            """
-            return {
-                "dawnfc": {
-                    "coefficients" : self._odtk
-                    }
+    @property
+    def optical_distortion(self):
+        """
+        The Dawn framing camera uses a unique radial distortion model so we need 
+        to overwrite the method packing the distortion model into the ISD.
+        """
+        return {
+            "dawnfc": {
+                "coefficients" : self._odtk
                 }
-=======
+            }
+
     @property
     def _odtk(self):
         """
@@ -192,4 +157,3 @@
         # Microns to mm
         pixel_size = spice.gdpool('INS{}_PIXEL_SIZE'.format(self.ikid), 0, 1)[0] * 0.001
         return [0.0, 0.0, 1/pixel_size]
->>>>>>> 22331ca0
