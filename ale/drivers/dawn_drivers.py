<<<<<<< HEAD
import re
import spiceypy as spice
=======
import pvl
>>>>>>> 6d740875
import os
import math
import numpy as np

from scipy.interpolate import CubicSpline

import ale
from ale.base import Driver
from ale.base.label_isis import IsisLabel
from ale.base.data_naif import NaifSpice
from ale.base.data_isis import IsisSpice
from ale.base.label_pds3 import Pds3Label
from ale.base.type_distortion import NoDistortion
<<<<<<< HEAD
from ale.base.type_sensor import Framer, LineScanner
from ale.base.data_isis import read_table_data
from ale.base.data_isis import parse_table
from ale.transformation import TimeDependentRotation
from ale.transformation import ConstantRotation
=======
from ale.base.type_sensor import Framer
from pyspiceql import pyspiceql
>>>>>>> 6d740875

ID_LOOKUP = {
    "FC1" : "DAWN_FC1",
    "FC2" : "DAWN_FC2"
}

degs_per_rad = 57.2957795

class DawnFcPds3NaifSpiceDriver(Framer, Pds3Label, NaifSpice, Driver):
    """
    Dawn driver for generating an ISD from a Dawn PDS3 image.
    """
    @property
    def instrument_id(self):
        """
        Returns an instrument id for uniquely identifying the instrument, but often
        also used to be piped into Spice Kernels to acquire IKIDs. Therefore the
        the same ID that Spice expects in bods2c calls. Expects instrument_id to be
        defined from the PDS3Label mixin. This should be a string containing the short
        name of the instrument. Expects filter_number to be defined. This should be an
        integer containing the filter number from the PDS3 Label.

        Returns
        -------
        : str
          instrument id
        """
        instrument_id = super().instrument_id
        filter_number = self.filter_number

        return "{}_FILTER_{}".format(ID_LOOKUP[instrument_id], filter_number)

    @property
    def spacecraft_name(self):
        """
        Spacecraft name used in various Spice calls to acquire
        ephemeris data. Dawn does not have a SPACECRAFT_NAME keyword, therefore
        we are overwriting this method using the instrument_host_id keyword instead.
        Expects instrument_host_id to be defined. This should be a string containing
        the name of the spacecraft that the instrument is mounted on.

        Returns
        -------
        : str
          Spacecraft name
        """
        return self.instrument_host_id

    @property
    def target_name(self):
        """
        Returns an target name for uniquely identifying the instrument, but often
        piped into Spice Kernels to acquire Ephemeris data from Spice. Therefore they
        the same ID the Spice expects in bodvrd calls. In this case, vesta images
        have a number in front of them like "4 VESTA" which needs to be simplified
        to "VESTA" for spice. Expects target_name to be defined in the Pds3Label mixin.
        This should be a string containing the name of the target body.

        Returns
        -------
        : str
          target name
        """
        target = super().target_name
        target = target.split(' ')[-1]
        return target

    @property
    def ephemeris_start_time(self):
        """
        Compute the center ephemeris time for a Dawn Frame camera. This is done
        via a spice call but 193 ms needs to be added to
        account for the CCD being discharged or cleared.
        """
        if not hasattr(self, '_ephemeris_start_time'):
            self._ephemeris_start_time = super().ephemeris_start_time
            self._ephemeris_start_time += 193.0 / 1000.0
        return self._ephemeris_start_time

    @property
    def usgscsm_distortion_model(self):
        """
        The Dawn framing camera uses a unique radial distortion model so we need
        to overwrite the method packing the distortion model into the ISD.
        Expects odtk to be defined. This should be a list containing the radial
        distortion coefficients

        Returns
        -------
        : dict
          Dictionary containing the distortion model
        """
        return {
            "dawnfc": {
                "coefficients" : self.odtk
                }
            }

    @property
    def odtk(self):
        """
        The coefficients for the distortion model
        Expects ikid to be defined. This should be an integer containing the
        Naif ID code for the instrument.

        Returns
        -------
        : list
          Radial distortion coefficients
        """
        return self.naif_keywords['INS{}_RAD_DIST_COEFF'.format(self.ikid)]

    # TODO: Update focal2pixel samples and lines to reflect the rectangular
    #       nature of dawn pixels
    @property
    def focal2pixel_samples(self):
        """
        Expects ikid to be defined. This should be an integer containing the
        Naif ID code for the instrument.

        Returns
        -------
        : list<double>
          focal plane to detector samples
        """
        # Microns to mm
        pixel_size = float(self.naif_keywords['INS{}_PIXEL_SIZE'.format(self.ikid)][0]) * .001
        return [0.0, 1/pixel_size, 0.0]

    @property
    def focal2pixel_lines(self):
        """
        Expects ikid to be defined. This should be an integer containing the
        Naif ID code for the instrument.

        Returns
        -------
        : list<double>
          focal plane to detector lines
        """
        # Microns to mm
        pixel_size = float(self.naif_keywords['INS{}_PIXEL_SIZE'.format(self.ikid)][0]) * .001
        return [0.0, 0.0, 1/pixel_size]

    @property
    def sensor_model_version(self):
        """
        Returns instrument model version

        Returns
        -------
        : int
          ISIS sensor model version
        """
        return 2

    @property
    def detector_center_sample(self):
        """
        Returns center detector sample acquired from Spice Kernels.
        Expects ikid to be defined. This should be the integer Naif ID code for
        the instrument.

        We have to add 0.5 to the CCD Center because the Dawn IK defines the
        detector pixels as 0.0 being the center of the first pixel so they are
        -0.5 based.

        Returns
        -------
        : float
          center detector sample
        """
        return float(self.naif_keywords['INS{}_CCD_CENTER'.format(self.ikid)][0]) + 0.5

    @property
    def detector_center_line(self):
        """
        Returns center detector line acquired from Spice Kernels.
        Expects ikid to be defined. This should be the integer Naif ID code for
        the instrument.

        We have to add 0.5 to the CCD Center because the Dawn IK defines the
        detector pixels as 0.0 being the center of the first pixel so they are
        -0.5 based.

        Returns
        -------
        : float
          center detector line
        """
        return float(self.naif_keywords['INS{}_CCD_CENTER'.format(self.ikid)][1]) + 0.5


class DawnFcIsisLabelNaifSpiceDriver(Framer, IsisLabel, NaifSpice, NoDistortion, Driver):
    """
    Driver for reading Dawn ISIS3 Labels. These are Labels that have been ingested
    into ISIS from PDS EDR images but have not been spiceinit'd yet.
    """

    @property
    def instrument_id(self):
        """
        Returns an instrument id for uniquely identifying the instrument,
        but often also used to be piped into Spice Kernels to acquire
        IKIDS. Therefor they are the same ID that Spice expects in bods2c
        calls. Expect instrument_id to be defined in the IsisLabel mixin.
        This should be a string of the form

        Returns
        -------
        : str
          instrument id
        """
        if not hasattr(self, "_instrument_id"):
          instrument_id = super().instrument_id
          filter_number = self.filter_number
          self._instrument_id = "{}_FILTER_{}".format(ID_LOOKUP[instrument_id], filter_number)

        return self._instrument_id
    
    @property
    def filter_number(self):
        """
        Returns the instrument filter number from the ISIS bandbin group.
        This filter number is used in the instrument id to identify
        which filter was used when aquiring the data.

        Returns
        -------
         : int
           The filter number from the instrument
        """
        return self.label["IsisCube"]["BandBin"]["FilterNumber"]

    @property
    def spacecraft_name(self):
        """
        Returns the name of the spacecraft

        Returns
        -------
        : str
          spacecraft name
        """
        return self.label["IsisCube"]["Instrument"]["SpacecraftName"]

    @property
    def sensor_name(self):
        """
        Returns the sensor name

        Returns
        -------
        : str
          sensor name
        """
        return self.instrument_id

    @property
    def sensor_model_version(self):
        """
        Returns ISIS sensor model version

        Returns
        -------
        : int
          ISIS sensor model version
        """
        return 1

    @property
    def ikid(self):
        """
        Overridden to grab the ikid from the Isis Cube since there is no way to
        obtain this value with a spice bods2c call. Isis sets this value during
        ingestion, based on the original fits file.

        Returns
        -------
        : int
          Naif ID used to for identifying the instrument in Spice kernels
        """
        return self.label["IsisCube"]["Kernels"]["NaifFrameCode"]

    def filter_name(self):
        """
        Returns the filter used to identify the image

        Returns
        -------
        : str
          filter name
        """
        return self.label["IsisCube"]["BandBin"]["FilterName"]

    @property
    def detector_center_sample(self):
        """
        Returns center detector sample acquired from Spice Kernels.
        Expects ikid to be defined. This should be the integer Naif ID code for
        the instrument.

        We have to add 0.5 to the CCD Center because the Dawn IK defines the
        detector pixels as 0.0 being the center of the first pixel so they are
        -0.5 based.

        Returns
        -------
        : float
          center detector sample
        """
        return float(self.naif_keywords['INS{}_CCD_CENTER'.format(self.ikid)][0]) + 0.5

    @property
    def detector_center_line(self):
        """
        Returns center detector line acquired from Spice Kernels.
        Expects ikid to be defined. This should be the integer Naif ID code for
        the instrument.

        We have to add 0.5 to the CCD Center because the Dawn IK defines the
        detector pixels as 0.0 being the center of the first pixel so they are
        -0.5 based.

        Returns
        -------
        : float
          center detector line
        """
        return float(self.naif_keywords['INS{}_CCD_CENTER'.format(self.ikid)][1]) + 0.5

    @property
    def ephemeris_start_time(self):
        """
        Compute the starting ephemeris time for a Dawn Frame camera. This is done
        via a spice call but 193 ms needs to be added to
        account for the CCD being discharged or cleared.

        Returns
        -------
        : float
          ephemeris start time
        """
        if not hasattr(self, '_ephemeris_start_time'):
            self._ephemeris_start_time = super().ephemeris_start_time
            self._ephemeris_start_time += 193.0 / 1000.0
        return self._ephemeris_start_time

    @property
    def exposure_duration_ms(self):
        """
        Return the exposure duration in ms for a Dawn Frame camera.

        Returns
        -------
        : float
          exposure duration
        """
        return self.exposure_duration / 1000

    @property
    def ephemeris_stop_time(self):
        """
        Compute the ephemeris stop time for a Dawn Frame camera

        Returns
        -------
        : float
          ephemeris stop time
        """
        return self.ephemeris_start_time + self.exposure_duration_ms

    @property
    def ephemeris_center_time(self):
        """
        Compute the center ephemeris time for a Dawn Frame camera.

        Returns
        -------
        : float
          center ephemeris time
        """
        return self.ephemeris_start_time + (self.exposure_duration_ms / 2.0)
    

class DawnVirIsisLabelNaifSpiceDriver(LineScanner, IsisLabel, NaifSpice, NoDistortion, Driver):
    @property
    def instrument_id(self):
        """
        Returns the ID of the instrument

        Returns
        -------
        : str
          Name of the instrument
        """
        lookup_table = {'VIR': 'Visual and Infrared Spectrometer'}
        return lookup_table[super().instrument_id]
    
    @property
    def sensor_name(self):
        """
        Returns the name of the instrument

        Returns
        -------
        : str
          Name of the sensor
        """
        return self.label["IsisCube"]["Instrument"]["InstrumentId"]
    
    @property
    def line_exposure_duration(self):
      """
      The exposure duration of the image, in seconds

      Returns
      -------
      : float
        Exposure duration in seconds
      """
      return self.label["IsisCube"]["Instrument"]["FrameParameter"][0]
    
    @property
    def focal_length(self):
      return float(spice.gdpool('INS{}_FOCAL_LENGTH'.format(self.ikid), 0, 1)[0])
    
    @property
    def detector_center_sample(self):
        """
        Returns the center detector sample. Expects ikid to be defined. This should
        be an integer containing the Naif Id code of the instrument.

        Returns
        -------
        : float
          Detector sample of the principal point
        """
        return super().detector_center_sample - 0.5

    @property
    def ikid(self):
        """
        Returns the Naif ID code for the instrument
        Expects the instrument_id to be defined. This must be a string containing
        the short name of the instrument.

        Returns
        -------
        : int
          Naif ID used to for identifying the instrument in Spice kernels
        """
        lookup_table = {
          'VIS': -203211,
          "IR": -203213
        }
        return lookup_table[self.label["IsisCube"]["Instrument"]["ChannelId"]]
    
    @property
    def sensor_frame_id(self):
        """
        Returns the FRAME_DAWN_VIR_{VIS/IR}_ZERO Naif ID code if there are no associated articulation kernels. 
        Otherwise the original Naif ID code is returned.
        Returns
        -------
        : int
          Naif ID code for the sensor frame
        """
        if self.has_articulation_kernel:
          lookup_table = {
            'VIS': -203211,
            "IR": -203213
         }
        else:
          lookup_table = {
            'VIS': -203221,
            "IR": -203223
          }
        return lookup_table[self.label["IsisCube"]["Instrument"]["ChannelId"]]
    
    @property
    def housekeeping_table(self):
        """
        This table named, "VIRHouseKeeping", contains four fields: ScetTimeClock, ShutterStatus,
        MirrorSin, and MirrorCos.  These fields contain the scan line time in SCLK, status of 
        shutter - open, closed (dark), sine and cosine of the scan mirror, respectively.

        Returns
        -------
        : dict
          Dictionary with ScetTimeClock, ShutterStatus, MirrorSin, and MirrorCos
        """
        isis_bytes = read_table_data(self.label['Table'], self._file)
        return parse_table(self.label['Table'], isis_bytes)
    
    @property
    def line_scan_rate(self):
        """
        Returns
        -------
        : list
          Start lines
        : list
          Line times
        : list
          Exposure durations
        """
        line_times = []
        start_lines = []
        exposure_durations = []

        line_no = 0.5

        for line_midtime in self.hk_ephemeris_time:
          if not self.is_calibrated:
            line_times.append(line_midtime - (self.line_exposure_duration / 2.0) - self.center_ephemeris_time)
            start_lines.append(line_no)
            exposure_durations.append(self.label["IsisCube"]["Instrument"]["FrameParameter"][2])
            line_no += 1

        line_times.append(line_times[-1] + self.label["IsisCube"]["Instrument"]["FrameParameter"][2])
        start_lines.append(line_no)
        exposure_durations.append(self.label["IsisCube"]["Instrument"]["FrameParameter"][2])

        return start_lines, line_times, exposure_durations

    @property
    def sensor_model_version(self):
        """
        Returns
        -------
        : int
          ISIS sensor model version
        """
        return 1
    
    @property
    def optical_angles(self):
        hk_dict = self.housekeeping_table
        
        opt_angles = []
        x = np.array([])
        y = np.array([])
        for index, mirror_sin in enumerate(hk_dict["MirrorSin"]):
            shutter_status = hk_dict["ShutterStatus"][index].lower().replace(" ", "")
            is_dark = (shutter_status == "closed")   

            mirror_cos = hk_dict["MirrorCos"][index]

            scan_elec_deg = math.atan(mirror_sin/mirror_cos) * degs_per_rad
            opt_ang = ((scan_elec_deg - 3.7996979) * 0.25/0.257812) / 1000

            if not is_dark:
                x = np.append(x, index + 1)
                y = np.append(y, opt_ang)

            if not self.is_calibrated:
                opt_angles.append(opt_ang)

        cs = CubicSpline(x, y, extrapolate="periodic")

        for i, opt_ang in enumerate(opt_angles):
          shutter_status = hk_dict["ShutterStatus"][i].lower().replace(" ", "")
          is_dark = (shutter_status == "closed")

          if (is_dark):
            if (i == 0):
              opt_angles[i] = opt_angles[i+1]
            elif (i == len(opt_angles) - 1):
              opt_angles[i] = opt_angles[i-1]
            else:
              opt_angles[i] = cs(i+1)

        return opt_angles
    
    @property
    def hk_ephemeris_time(self):

        line_times = []
        scet_times = self.housekeeping_table["ScetTimeClock"]
        for scet in scet_times:
          line_midtime = spice.scs2e(self.spacecraft_id, scet)
          line_times.append(line_midtime)

        return line_times
    
    @property
    def ephemeris_start_time(self):
        """
        Returns the starting ephemeris time of the image using the first et time from
        the housekeeping table minus the line exposure duration / 2. 

        Returns
        -------
        : double
          Starting ephemeris time of the image
        """
        return self.hk_ephemeris_time[0] - (self.line_exposure_duration / 2)


    @property
    def ephemeris_stop_time(self):
        """
        Returns the ephemeris stop time of the image using the last et time from
        the housekeeping table plus the line exposure duration / 2. 

        Returns
        -------
        : double
          Ephemeris stop time of the image
        """
        return self.hk_ephemeris_time[-1] + (self.line_exposure_duration / 2)

    @property
    def center_ephemeris_time(self):
      return self.hk_ephemeris_time[int(len(self.hk_ephemeris_time)/2)]
    
    @property
    def is_calibrated(self):
        """
        Checks if image is calibrated.

        Returns
        -------
        : bool
        """
        return self.label['IsisCube']['Archive']['ProcessingLevelId'] > 2

    @property 
    def has_articulation_kernel(self):
        """
        Checks if articulation kernel exists in pool of kernels.

        Returns
        -------
        : bool
        """
        try:
          regex = re.compile('.*dawn_vir_[0-9]{9}_[0-9]{1}.BC')
          return any([re.match(regex, i) for i in self.kernels])
        except ValueError:
          return False

    @property
    def frame_chain(self):
      frame_chain = super().frame_chain
      frame_chain.add_edge(rotation=self.inst_pointing_rotation)
      return frame_chain
    
    @property
    def inst_pointing_rotation(self):
        """
        Returns a time dependent instrument pointing rotation for -203221 and -203223 sensor frame ids.

        Returns
        -------
        : TimeDependentRotation
          Instrument pointing rotation
        """
        time_dep_quats = np.zeros((len(self.hk_ephemeris_time), 4))
        avs = []

        for i, time in enumerate(self.hk_ephemeris_time):
          try:
            state_matrix = spice.sxform("J2000", spice.frmnam(self.sensor_frame_id), time)
          except:
            rotation_matrix = spice.pxform("J2000", spice.frmnam(self.sensor_frame_id), time)
            state_matrix = spice.rav2xf(rotation_matrix, [0, 0, 0])

          opt_angle = self.optical_angles[i]
          
          xform = spice.eul2xf([0, -opt_angle, 0, 0, 0, 0], 1, 2, 3)
          xform2 = spice.mxmg(xform, state_matrix)

          rot_mat, av = spice.xf2rav(xform2)
          avs.append(av)

          quat_from_rotation = spice.m2q(rot_mat)
          time_dep_quats[i,:3] = quat_from_rotation[1:]
          time_dep_quats[i, 3] = quat_from_rotation[0]

        time_dep_rot = TimeDependentRotation(time_dep_quats, self.hk_ephemeris_time, 1, self.sensor_frame_id, av=avs)

        return time_dep_rot

    <|MERGE_RESOLUTION|>--- conflicted
+++ resolved
@@ -1,9 +1,5 @@
-<<<<<<< HEAD
 import re
 import spiceypy as spice
-=======
-import pvl
->>>>>>> 6d740875
 import os
 import math
 import numpy as np
@@ -17,16 +13,11 @@
 from ale.base.data_isis import IsisSpice
 from ale.base.label_pds3 import Pds3Label
 from ale.base.type_distortion import NoDistortion
-<<<<<<< HEAD
 from ale.base.type_sensor import Framer, LineScanner
 from ale.base.data_isis import read_table_data
 from ale.base.data_isis import parse_table
 from ale.transformation import TimeDependentRotation
 from ale.transformation import ConstantRotation
-=======
-from ale.base.type_sensor import Framer
-from pyspiceql import pyspiceql
->>>>>>> 6d740875
 
 ID_LOOKUP = {
     "FC1" : "DAWN_FC1",
