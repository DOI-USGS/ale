--- conflicted
+++ resolved
@@ -1,17 +1,10 @@
 import pvl
-<<<<<<< HEAD
 import os
 
 from glob import glob
 
 import ale
 from ale import config
-=======
-import ale
-from ale import config
-
-
->>>>>>> 16f89560
 from ale.base import Driver
 from ale.base.data_naif import NaifSpice
 from ale.base.label_pds3 import Pds3Label
