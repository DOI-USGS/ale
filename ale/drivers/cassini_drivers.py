import os
from glob import glob

import numpy as np

import pvl
import spiceypy as spice
from ale import config
from ale.base import Driver
from ale.base.data_naif import NaifSpice
from ale.base.label_pds3 import Pds3Label
from ale.base.type_distortion import RadialDistortion
from ale.base.type_sensor import Framer

from ale.util import find_latest_metakernel

from ale.rotation import ConstantRotation
from ale.transformation import FrameChain
from scipy.spatial.transform import Rotation


class CassiniIssPds3LabelNaifSpiceDriver(Pds3Label, NaifSpice, Framer, RadialDistortion, Driver):
    """
    Cassini mixin class for defining Spice calls.
    """
    id_lookup = {
        "ISSNA" : "CASSINI_ISS_NAC",
        "ISSWA" : "CASSINI_ISS_WAC"
    }

    nac_filter_to_focal_length = {
        ("P0","BL2"):2002.19,
        ("P0","CB1"):2002.30,
        ("P0","GRN"):2002.38,
        ("P0","IR1"):2002.35,
        ("P0","MT1"):2002.40,
        ("P0","UV3"):2002.71,
        ("P60","BL2"):2002.13,
        ("P60","CB1"):2002.18,
        ("P60","GRN"):2002.28,
        ("P60","IR1"):2002.36,
        ("P60","MT1"):2002.34,
        ("P60","UV3"):2002.51,
        ("RED","GRN"):2002.61,
        ("RED","IR1"):2002.48,
        ("UV1","CL2"):2003.03,
        ("UV2","CL2"):2002.91,
        ("UV2","UV3"):2002.90,
        ("RED","CL2"):2002.69,
        ("CL1","IR3"):2002.65,
        ("CL1","BL2"):2002.37,
        ("CL1","CB1"):2002.66,
        ("CL1","CB2"):2002.66,
        ("CL1","CB3"):2002.68,
        ("CL1","MT1"):2002.88,
        ("CL1","MT2"):2002.91,
        ("CL1","MT3"):2002.87,
        ("CL1","UV3"):2003.09,
        ("HAL","CL2"):2002.94,
        ("IR2","CL2"):2002.71,
        ("IR2","IR1"):2002.56,
        ("IR2","IR3"):2002.55,
        ("IR4","CL2"):2002.89,
        ("IR4","IR3"):2002.81,
        ("BL1","CL2"):2002.79,
        ("CL1","CL2"):2002.88,
        ("CL1","GRN"):2002.75,
        ("CL1","IR1"):2002.74,
        ("IRP0","CB2"):2002.48,
        ("IRP0","CB3"):2002.74,
        ("IRP0","IR1"):2002.60,
        ("IRP0","IR3"):2002.48,
        ("IRP0","MT2"):2002.72,
        ("IRP0","MT3"):2002.72,
        ("P120","BL2"):2002.11,
        ("P120","CB1"):002.28,
        ("P120","GRN"):2002.38,
        ("P120","IR1"):2002.39,
        ("P120","MT1"):2002.54,
        ("P120","UV3"):2002.71
    }


    @property
    def metakernel(self):
        """
        Returns latest instrument metakernels

        Returns
        -------
        : string
          Path to latest metakernel file
        """
        metakernel_dir = config.cassini
        year = self.utc_start_time.year

        if not hasattr(self, '_metakernel'):
            self._metakernel = find_latest_metakernel(metakernel_dir, year)
        return self._metakernel

    @property
    def instrument_id(self):
        """
        Returns an instrument id for unquely identifying the instrument, but often
        also used to be piped into Spice Kernels to acquire instrument kernel (IK) NAIF IDs.
        Therefore they use the same NAIF ID asin bods2c calls. Expects instrument_id to be
        defined from a mixin class. This should return a string containing either 'ISSNA' or
        'ISSWA'

        Returns
        -------
        : str
          instrument id
        """
        return self.id_lookup[super().instrument_id]

    @property
    def focal_epsilon(self):
        """
        Expects ikid to be defined. This should be an integer containing the Naif
        ID code of the instrument

        Returns
        -------
        : float
          focal epsilon
        """
        return float(spice.gdpool('INS{}_FL_UNCERTAINTY'.format(self.ikid), 0, 1)[0])

    @property
    def spacecraft_name(self):
        """
        Spacecraft name used in various Spice calls to acquire
        ephemeris data.

        Returns
        -------
        : str
          Name of the spacecraft
        """
        return 'CASSINI'

    @property
    def focal2pixel_samples(self):
        """
        Expects ikid to be defined. This should be an integer containing the Naif
        ID code of the instrument

        Returns
        -------
        : list<double>
          focal plane to detector samples
        """
        # Microns to mm
        pixel_size = spice.gdpool('INS{}_PIXEL_SIZE'.format(self.ikid), 0, 1)[0] * 0.001
        return [0.0, 1/pixel_size, 0.0]

    @property
    def focal2pixel_lines(self):
        """
        Expects ikid to be defined. This should be an integer containing the Naif
        ID code of the instrument

        Returns
        -------
        : list<double>
          focal plane to detector lines
        """
        pixel_size = spice.gdpool('INS{}_PIXEL_SIZE'.format(self.ikid), 0, 1)[0] * 0.001
        return [0.0, 0.0, 1/pixel_size]

    @property
    def odtk(self):
        """
        The radial distortion coeffs are not defined in the ik kernels, instead
        they are defined in the ISS Data User Guide (Knowles). Therefore, we
        manually specify the codes here.
        Expects instrument_id to be defined. This should be a string containing either
        CASSINI_ISS_WAC or CASSINI_ISIS_NAC


        Returns
        -------
        : list<float>
          radial distortion coefficients
        """
        if self.instrument_id == 'CASSINI_ISS_WAC':
            # WAC
            return [float('-6.2e-5'), 0, 0]
        elif self.instrument_id == 'CASSINI_ISS_NAC':
            # NAC
            return [float('-8e-6'), 0, 0]

    @property
    # FOV_CENTER_PIXEL doesn't specify which coordinate is sample or line, but they are the same
    # number, so the order doesn't matter
    def detector_center_line(self):
        """
        Expects ikid to be defined. This should be an integer containing the Naif
        ID code of the instrument

        Returns
        -------
        : int
          The detector line of the principle point
        """
        return float(spice.gdpool('INS{}_FOV_CENTER_PIXEL'.format(self.ikid), 0, 2)[1])

    @property
    # FOV_CENTER_PIXEL doesn't specify which coordinate is sample or line, but they are the same
    # number, so the order doesn't matter
    def detector_center_sample(self):
        """
        Expects ikid to be defined. This should be an integer containing the Naif
        ID code of the instrument

        Returns
        -------
        : int
          The detector sample of the principle point
        """
        return float(spice.gdpool('INS{}_FOV_CENTER_PIXEL'.format(self.ikid), 0, 2)[0])

    @property
    def sensor_model_version(self):
        """
        Returns instrument model version

        Returns
        -------
        : int
          ISIS sensor model version
        """
<<<<<<< HEAD
        return 1

    @property
    def detector_start_sample(self):
        """
        Returns
        -------
        : int
          Detector sample corresponding to the first image sample
        """
        return 0

    @property
    def detector_start_line(self):
        """
        Returns
        -------
        : int
          Detector line corresponding to the first image line
        """
        return 0


    @property
    def frame_chain(self):
        if not hasattr(self, '_frame_chain'):
            if self.instrument_id == 'CASSINI_ISS_NAC':
                self._frame_chain = FrameChain.from_spice(frame_changes = [(1, self._original_naif_sensor_frame_id), (1, self.target_frame_id)], ephemeris_time=self.ephemeris_time)
                rot_180 = Rotation.from_euler('z', 180, degrees=True)
                self._frame_chain.add_edge(self._original_naif_sensor_frame_id, self.sensor_frame_id, ConstantRotation(rot_180.as_quat(), self._original_naif_sensor_frame_id, self.sensor_frame_id))
            elif self.instrument_id == "CASSINI_ISS_WAC":
                self._frame_chain =  super(CassiniIssPds3LabelNaifSpiceDriver, self).frame_chain
        return self._frame_chain

    @property
    def focal_length(self):
        """

        """
        # default focal defined by IK kernel
        default_focal_len = super(CassiniIssPds3LabelNaifSpiceDriver, self).focal_length

        if self.instrument_id == "CASSINI_ISS_NAC":
          filters = tuple(self.label['FILTER_NAME'])
          return self.nac_filter_to_focal_length.get(filters, default_focal_len)

        elif self.instrument_id == "CASSINI_ISS_WAC":
           return default_focal_len

    @property
    def _original_naif_sensor_frame_id(self):
        """
        Returns the Naif ID code for the target reference frame
        Expects the target_id to be defined. This must be the integer Naif ID code
        for the target body.

        Returns
        -------
        : int
          Naif ID code for the target frame
        """
        return self.ikid

    @property
    def sensor_frame_id(self):
        return 140
=======
        return 1
>>>>>>> 73967f31
<|MERGE_RESOLUTION|>--- conflicted
+++ resolved
@@ -231,29 +231,7 @@
         : int
           ISIS sensor model version
         """
-<<<<<<< HEAD
         return 1
-
-    @property
-    def detector_start_sample(self):
-        """
-        Returns
-        -------
-        : int
-          Detector sample corresponding to the first image sample
-        """
-        return 0
-
-    @property
-    def detector_start_line(self):
-        """
-        Returns
-        -------
-        : int
-          Detector line corresponding to the first image line
-        """
-        return 0
-
 
     @property
     def frame_chain(self):
@@ -297,7 +275,4 @@
 
     @property
     def sensor_frame_id(self):
-        return 140
-=======
-        return 1
->>>>>>> 73967f31
+        return 140