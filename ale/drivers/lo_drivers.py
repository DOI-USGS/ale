import numpy as np
from ale.base.data_naif import NaifSpice
from ale.base.label_isis import IsisLabel
from ale.base.type_sensor import Framer
from ale.base.type_distortion import LoDistortion
from ale.base.base import Driver

class LoHighCameraIsisLabelNaifSpiceDriver(Framer, IsisLabel, NaifSpice, LoDistortion, Driver):

    @property
    def instrument_id(self):
        """
        Returns the ID of the instrument.

        Returns
        -------
        : str
          Name of the instrument
        """

        lo_table = {'Lunar Orbiter 1': 'LO1_HIGH_RESOLUTION_CAMERA',
                    'Lunar Orbiter 2': 'LO2_HIGH_RESOLUTION_CAMERA',
                    'Lunar Orbiter 3': 'LO3_HIGH_RESOLUTION_CAMERA',
                    'Lunar Orbiter 4': 'LO4_HIGH_RESOLUTION_CAMERA',
                    'Lunar Orbiter 5': 'LO5_HIGH_RESOLUTION_CAMERA'}

        lookup_table = {'High Resolution Camera': lo_table[self.spacecraft_name]}

        return lookup_table[super().instrument_id]

    @property
    def sensor_model_version(self):
        """
        The ISIS Sensor model number. This is likely just 1

        Returns
        -------
        : int
          ISIS sensor model version
        """
        return 1

    @property
    def sensor_name(self):
        """
        Returns the name of the instrument

        Returns
        -------
        : str
          Name of the sensor
        """
        return self.instrument_id
    
    @property
    def ephemeris_start_time(self):
        """
        Returns the ephemeris time of the image.
        Expects spacecraft_id to be defined. This should be the integer
        Naif ID code for the spacecraft.

        Returns
        -------
        : float
          ephemeris time of the image
        """
        if not hasattr(self, "_ephemeris_start_time"):
          self._ephemeris_start_time = self.spiceql_call("utcToEt", {"utc": self.utc_start_time.strftime("%Y-%m-%d %H:%M:%S.%f")})
        return self._ephemeris_start_time
    
    @property
    def ephemeris_stop_time(self):
        """
        Returns the ephemeris time of the image.
        Expects spacecraft_id to be defined. This should be the integer
        Naif ID code for the spacecraft.

        Returns
        -------
        : float
          ephemeris time of the image
        """
        
        return self.ephemeris_start_time
    
    @property
    def detector_center_line(self):
        """
        Returns the center detector line. This is a placeholder for use within
        Isis. Since Isis does not use much of the ISD this value allows the as
        accurate ISD for use in Isis but will be inaccurate for USGSCSM.

        Returns
        -------
        : float
          Detector sample of the principal point
        """
        return 0
    
    @property
    def detector_center_sample(self):
        """
        Returns the center detector sample. This is a placeholder for use within
        Isis. Since Isis does not use much of the ISD this value allows the as
        accurate ISD for use in Isis but will be inaccurate for USGSCSM.

        Returns
        -------
        : float
          Detector line of the principal point
        """
        return 0
<<<<<<< HEAD
    
    @property
    def focal2pixel_samples(self):
        return self.naif_keywords[f"INS{self.ikid}_ITRANSS"]

    @property
    def focal2pixel_lines(self):
        return self.naif_keywords[f"INS{self.ikid}_ITRANSL"]

    @property
    def light_time_correction(self):
        """
        Returns the type of light time correction and abberation correction to
        use in NAIF calls.

        ISIS has set this to NONE for all Lunar Orbitor data

        Returns
        -------
        : str
          The light time and abberation correction string for use in NAIF calls.
          See https://naif.jpl.nasa.gov/pub/naif/toolkit_docs/C/req/abcorr.html
          for the different options available.
        """
        return 'NONE'
=======
>>>>>>> 6d740875

    @property
    def naif_keywords(self):
        """
        Adds base LO instrument distortion.
        Returns
        -------
        : dict
          Dictionary of keywords and values that ISIS creates and attaches to the label
        """

        if (not hasattr(self, "_naif_keywords")):
          # From ISIS LoCameraFiducialMap

          # Read Fiducials
          p_fidSamples = self.label['IsisCube']['Instrument']['FiducialSamples'].value
          p_fidLines = self.label['IsisCube']['Instrument']['FiducialLines'].value
          p_fidXCoords = self.label['IsisCube']['Instrument']['FiducialXCoordinates'].value
          p_fidYCoords = self.label['IsisCube']['Instrument']['FiducialYCoordinates'].value

          # Create Affine Transformation
          p_src = [p_fidSamples, p_fidLines]
          p_dst = [p_fidXCoords, p_fidYCoords]

          # Format the fiducial coordinates as [ [x, y], [x, y]...]
          p_src = np.rot90(np.array([p_fidSamples, p_fidLines]))
          p_dst = np.rot90(np.array([p_fidXCoords, p_fidYCoords]))

          # Pad data with ones so that the transformation allows translations 
          pad = lambda x: np.hstack([x, np.ones((x.shape[0], 1))])
          X = pad(p_src)
          Y = pad(p_dst)

          # Solve the least squares problem X * A = Y to find our transformation matrix A
          A, res, rank, s = np.linalg.lstsq(X, Y)

          # Transpose matrix and convert to list
          tr_mat = np.transpose(A).tolist()

          # Compute inverse of transformation matrix
          tr_mat_inv = np.linalg.inv(tr_mat)

          # X and Y, Inverse S and L components of transformation
          transx = tr_mat[0]
          transy = tr_mat[1]
          itranss = tr_mat_inv[0]
          itransl = tr_mat_inv[1]

          # Move the last item to the front to get the ordering standard in ISIS
          transx.insert(0, transx.pop())
          transy.insert(0, transy.pop())
          itranss = np.roll(itranss, 1).tolist()
          itransl = np.roll(itransl, 1).tolist()

          # Set the x-axis direction.  The medium camera is reversed.
          # High Cam is -53X001, Medium Cam is -53X002
          if (self.ikid % 2 == 0):
            x_dir = -1
            transx = [i * x_dir for i in transx]
            itranss[1] *= x_dir
            itransl[1] *= x_dir

          self._naif_keywords = {**super().naif_keywords,
                f"INS{self.ikid}_TRANSX": transx,
                f"INS{self.ikid}_TRANSY": transy,
                f"INS{self.ikid}_ITRANSS": itranss,
                f"INS{self.ikid}_ITRANSL": itransl}

        return self._naif_keywords<|MERGE_RESOLUTION|>--- conflicted
+++ resolved
@@ -110,7 +110,6 @@
           Detector line of the principal point
         """
         return 0
-<<<<<<< HEAD
     
     @property
     def focal2pixel_samples(self):
@@ -136,8 +135,6 @@
           for the different options available.
         """
         return 'NONE'
-=======
->>>>>>> 6d740875
 
     @property
     def naif_keywords(self):
