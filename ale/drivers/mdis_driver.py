from glob import glob
import os

import pvl
import spiceypy as spice
import numpy as np

from ale import config
<<<<<<< HEAD
from ale.drivers.base import Framer
from ale.drivers.cube_driver import Cube
from ale.drivers.distortion import TransverseDistortion
=======
from ale.drivers.base import Framer, Spice, PDS3, Isis3
from ale.drivers import keys
>>>>>>> 7b62a0a2


class MdisSpice(Spice, Framer):
    """
    MDIS mixin class for defining snowflake Spice calls. Since MDIS has unique
    Spice keys, those are defined here as an intermediate mixin for MDIS drivers
    that rely on Spice kernels.
    """

    id_lookup = {
        'MDIS-WAC': 'MSGR_MDIS_WAC',
        'MDIS-NAC':'MSGR_MDIS_NAC',
        'MERCURY DUAL IMAGING SYSTEM NARROW ANGLE CAMERA':'MSGR_MDIS_NAC',
        'MERCURY DUAL IMAGING SYSTEM WIDE ANGLE CAMERA':'MSGR_MDIS_WAC'
    }

    required_keys = keys.base | keys.framer | keys.filter | keys.transverse_distortion | keys.temp_dep_focal_legth

    @property
    def metakernel(self):
        """
        Returns latest instrument metakernels

        Returns
        -------
        : string
          Path to latest metakernel file
        """
        metakernel_dir = config.mdis
        mks = sorted(glob(os.path.join(metakernel_dir,'*.tm')))
        if not hasattr(self, '_metakernel'):
            for mk in mks:
                if str(self.start_time.year) in os.path.basename(mk):
                    self._metakernel = mk
        return self._metakernel

    @property
    def focal_length(self):
        """
        Computes Focal Length from Kernels

        MDIS has tempature dependant focal lengh and coefficients need to
        be acquired from IK Spice kernels (coeff describe focal length as a
        function of tempature). Focal plane temps are acquired from a PDS3 label.

        Returns
        -------
        : double
          focal length in meters
        """
        coeffs = spice.gdpool('INS{}_FL_TEMP_COEFFS '.format(self.fikid), 0, 5)

        # reverse coeffs, MDIS coeffs are listed a_0, a_1, a_2 ... a_n where
        # numpy wants them a_n, a_n-1, a_n-2 ... a_0
        f_t = np.poly1d(coeffs[::-1])

        # eval at the focal_plane_tempature
        return f_t(self.focal_plane_tempature)

    @property
    def starting_detector_sample(self):
        """
        Returns starting detector sample quired from Spice Kernels.

        Returns
        -------
        : int
          starting detector sample
        """
        return int(spice.gdpool('INS{}_FPUBIN_START_SAMPLE'.format(self.ikid), 0, 1)[0])

    @property
    def starting_detector_line(self):
        """
        Returns starting detector sample acquired from Spice Kernels.

        Returns
        -------
        : string
          Path to latest metakernel file
        """
        return int(spice.gdpool('INS{}_FPUBIN_START_LINE'.format(self.ikid), 0, 1)[0])


class MdisPDS3Driver(PDS3, MdisSpice):
    """
    Driver for reading MDIS PDS3 labels. Requires a Spice mixin to acquire addtional
    ephemeris and instrument data located exclusively in spice kernels.
    """
    @property
    def instrument_id(self):
        """
        Returns an instrument id for unquely identifying the instrument, but often
        also used to be piped into Spice Kernels to acquire IKIDs. Therefore they
        the same ID the Spice expects in bods2c calls.

        Returns
        -------
        : str
          instrument id
        """
        return self.id_lookup[self.label['INSTRUMENT_ID']]


class MdisIsis3Driver(Isis3, MdisSpice):
    """
    Driver for reading MDIS ISIS3 Labels. These are Labels that have been ingested
    into ISIS from PDS EDR images but have not been spiceinit'd yet.
    """

    @property
    def instrument_id(self):
        """
        Returns an instrument id for unquely identifying the instrument, but often
        also used to be piped into Spice Kernels to acquire IKIDs. Therefore they
        the same ID the Spice expects in bods2c calls.

        Returns
        -------
        : str
          instrument id
        """
        return self.id_lookup[self.label['IsisCube']['Instrument']['InstrumentId']]

    @property
    def focal_plane_tempature(self):
        """
        Acquires focal plane tempature from a PDS3 label. Used exclusively in
        computing focal length.

<<<<<<< HEAD
    @property
    def target_name(self):
        return self._label['IsisCube']['Instrument']['TargetName']

    @property
    def starting_ephemeris_time(self):
        if not hasattr(self, '_starting_ephemeris_time'):
            sclock = self._label['IsisCube']['Archive']['SpacecraftClockStartCount']
            self._starting_ephemeris_time = spice.scs2e(self.spacecraft_id, sclock)
        return self._starting_ephemeris_time

class isisSpicedMessenger(Cube, TransverseDistortion):
    id_lookup = {
        'MDIS-WAC': 'MSGR_MDIS_WAC',
        'MDIS-NAC':'MSGR_MDIS_NAC',
        'MERCURY DUAL IMAGING SYSTEM NARROW ANGLE CAMERA':'MSGR_MDIS_NAC',
        'MERCURY DUAL IMAGING SYSTEM WIDE ANGLE CAMERA':'MSGR_MDIS_WAC'
    }

    @property
    def focal_length(self):
        """
        """
        coeffs = self.label['NaifKeywords']['INS{}_FL_TEMP_COEFFS'.format(self.ikid)]

        # reverse coeffs, mdis coeffs are listed a_0, a_1, a_2 ... a_n where
        # numpy wants them a_n, a_n-1, a_n-2 ... a_0
        f_t = np.poly1d(coeffs[::-1])

        # eval at the focal_plane_tempature
        return f_t(label['IsisCube']['Instrument']['FocalPlaneTemperature'].value)

    @property
    def _exposure_duration(self):
        return self._label['IsisCube']['Instrument']['ExposureDuration'].value * 0.001 # Scale to seconds
=======
        Returns
        -------
        : double
          focal plane tempature
        """
        return self.label['IsisCube']['Instrument']['FocalPlaneTemperature'].value
>>>>>>> 7b62a0a2
<|MERGE_RESOLUTION|>--- conflicted
+++ resolved
@@ -6,14 +6,8 @@
 import numpy as np
 
 from ale import config
-<<<<<<< HEAD
-from ale.drivers.base import Framer
-from ale.drivers.cube_driver import Cube
-from ale.drivers.distortion import TransverseDistortion
-=======
 from ale.drivers.base import Framer, Spice, PDS3, Isis3
 from ale.drivers import keys
->>>>>>> 7b62a0a2
 
 
 class MdisSpice(Spice, Framer):
@@ -144,7 +138,6 @@
         Acquires focal plane tempature from a PDS3 label. Used exclusively in
         computing focal length.
 
-<<<<<<< HEAD
     @property
     def target_name(self):
         return self._label['IsisCube']['Instrument']['TargetName']
@@ -179,12 +172,4 @@
 
     @property
     def _exposure_duration(self):
-        return self._label['IsisCube']['Instrument']['ExposureDuration'].value * 0.001 # Scale to seconds
-=======
-        Returns
-        -------
-        : double
-          focal plane tempature
-        """
-        return self.label['IsisCube']['Instrument']['FocalPlaneTemperature'].value
->>>>>>> 7b62a0a2
+        return self._label['IsisCube']['Instrument']['ExposureDuration'].value * 0.001 # Scale to seconds