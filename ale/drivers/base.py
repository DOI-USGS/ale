from dateutil import parser
import numpy as np
import pvl
import spiceypy as spice

<<<<<<< HEAD
from ale.drivers import distortion

class Base:
=======
class Driver():
>>>>>>> 7b62a0a2
    """
    Base class for all Drivers.

    Attributes
    ----------
    _file : str
            Reference to file path to be used by mixins for opening.
    """
    def __init__(self, file):
        """
        Parameters
        ----------
        file : str
               path to file to be parsed
        """
        self._file = file

    def __str__(self):
        """
<<<<<<< HEAD
        if self.metakernel:
            spice.unload(self.metakernel)
=======
        Returns a string representation of the class
>>>>>>> 7b62a0a2

        Returns
        -------
        str
            String representation of all attributes and methods of the class
        """
        return str(self.to_dict())

    def is_valid(self):
        """
        Checks if the driver has an intrument id associated with it

        Returns
        -------
        bool
            True if an instrument_id is defined, False otherwise
        """
        try:
            iid = self.instrument_id
            return True
        except Exception as e:
            return False

    def to_dict(self):
        """
        Generates a dictionary of keys based on the attributes and methods assocated with
        the driver and the required keys for the driver

        Returns
        -------
        dict
            Dictionary of key, attribute pairs
        """
        keys = set(dir(self)) & self.required_keys
        return {p:getattr(self, p) for p in keys}

class LineScanner(Driver):
    @property
    def name_model(self):
        """
        Returns Key used to define the sensor type. Primarily
        used for generating camera models.

        Returns
        -------
        : str
          USGS Frame model
        """
        return "USGS_ASTRO_LINE_SCANNER_SENSOR_MODEL"

    @property
    def t0_ephemeris(self):
        return self.starting_ephemeris_time - self.center_ephemeris_time

    @property
    def t0_quaternion(self):
        return self.starting_ephemeris_time - self.center_ephemeris_time

    @property
    def dt_ephemeris(self):
        return (self.ending_ephemeris_time - self.starting_ephemeris_time) / self.number_of_ephemerides

    @property
    def dt_quaternion(self):
        return (self.ending_ephemeris_time - self.starting_ephemeris_time) / self.number_of_ephemerides

    @property
    def line_scan_rate(self):
        """
        Returns
        -------
        : list
          2d list of scan rates in the form: [[start_line, line_time, exposure_duration], ...]
        """
        return [[float(self.starting_detector_line), self.t0_ephemeris, self.line_exposure_duration]]

    @property
    def number_of_ephemerides(self):
        #TODO: Not make this hardcoded
        return 909

    @property
    def number_of_quaternions(self):
        #TODO: Not make this hardcoded
        return 909


class Framer(Driver):
    @property
    def name_model(self):
        """
        Returns Key used to define the sensor type. Primarily
        used for generating camera models.

        Returns
        -------
        : str
          USGS Frame model
        """
        return "USGS_ASTRO_FRAME_SENSOR_MODEL"

    @property
    def filter_number(self):
        return self.label.get('FILTER_NUMBER', 0)

    @property
    def number_of_ephemerides(self):
        # always one for framers
        return 1

    @property
    def number_of_quaternions(self):
        # always one for framers
        return 1


class PDS3():
    """
    Mixin for reading from PDS3 Labels.

    Attributes
    ----------
    _label : PVLModule
             Dict-like object with PVL keys

    """
    def _compute_ephemerides(self):
        """
        Helper function to pull position and velocity in one pass
        so that the results can then be cached in the associated
        properties.
        """
        eph = np.empty((self.number_of_ephemerides, 3))
        eph_rates = np.empty(eph.shape)
        current_et = self.starting_ephemeris_time
        for i in range(self.number_of_ephemerides):
            state, _ = spice.spkezr(self.spacecraft_name,
                                    current_et,
                                    self.reference_frame,
                                    'NONE',
                                    self.target_name,) # If this is the sensor, insufficient, if this is the spacecraft, it works? Huh?
            eph[i] = state[:3]
            eph_rates[i] = state[3:]
            current_et += getattr(self, 'dt_ephemeris', 0)
        # By default, spice works in km
        eph *= 1000
        eph_rates *= 1000
        self._sensor_velocity = eph_rates
        self._sensor_position = eph

    @property
    def focal_plane_tempature(self):
        return self.label['FOCAL_PLANE_TEMPERATURE'].value

    @property
<<<<<<< HEAD
    def metakernel(self):
        pass
=======
    def label(self):
        """
        Loads a PVL from from the _file attribute.

        Returns
        -------
        : PVLModule
          Dict-like object with PVL keys
        """
        if not hasattr(self, "_label"):
            if isinstance(self._file, pvl.PVLModule):
                self._label = label
            try:
                self._label = pvl.loads(self._file, strict=False)
            except AttributeError:
                self._label = pvl.load(self._file, strict=False)
            except:
                raise Exception("{} is not a valid label".format(label))
        return self._label

    @property
    def line_exposure_duration(self):
        try:
            return self.label['LINE_EXPOSURE_DURATION'].value * 0.001  # Scale to seconds
        except:
            return np.nan
>>>>>>> 7b62a0a2

    @property
    def instrument_id(self):
        pass

    @property
    def start_time(self):
        return self.label['START_TIME']

    @property
    def image_lines(self):
        return self.label['IMAGE']['LINES']

    @property
    def image_samples(self):
        return self.label['IMAGE']['LINE_SAMPLES']

    @property
    def interpolation_method(self):
        return 'lagrange'

    @property
    def target_name(self):
        """
        Returns an target name for unquely identifying the instrument, but often
        piped into Spice Kernels to acquire Ephermis data from Spice. Therefore they
        the same ID the Spice expects in bodvrd calls.

        Returns
        -------
        : str
          target name
        """

        return self.label['TARGET_NAME']

    @property
    def _target_id(self):
        return spice.bodn2c(self.label['TARGET_NAME'])

    @property
    def focal_epsilon(self):
        return float(spice.gdpool('INS{}_FL_UNCERTAINTY'.format(self.ikid), 0, 1)[0])

    @property
    def starting_ephemeris_time(self):
        if not hasattr(self, '_starting_ephemeris_time'):
            sclock = self.label['SPACECRAFT_CLOCK_START_COUNT']
            self._starting_ephemeris_time = spice.scs2e(self.spacecraft_id, sclock)
        return self._starting_ephemeris_time

    @property
    def exposure_duration(self):
        try:
            return self.label['EXPOSURE_DURATION'].value * 0.001  # Scale to seconds
        except:
            return np.nan

    @property
    def spacecraft_clock_stop_count(self):
        sc = self.label.get('SPACECRAFT_CLOCK_STOP_COUNT', None)
        if sc == 'N/A':
            sc = None
        return sc

    @property
    def ending_ephemeris_time(self):
        return (self.image_lines * self.line_exposure_duration) + self.starting_ephemeris_time

    @property
    def center_ephemeris_time(self):
        return (self.starting_ephemeris_time + self.ending_ephemeris_time)/2


    @property
    def detector_center(self):
        return list(spice.gdpool('INS{}_CCD_CENTER'.format(self.ikid), 0, 2))

    @property
    def spacecraft_name(self):
        """
        Spacecraft name used in various Spice calls to acquire
        ephemeris data.

        Returns
        -------
        : str
          Spacecraft name
        """
        return self.label['MISSION_NAME']

    @property
    def starting_detector_line(self):
        return 1

    @property
    def starting_detector_sample(self):
        return 1

    @property
    def detector_sample_summing(self):
        return 1

    @property
    def detector_line_summing(self):
        return self.label.get('SAMPLING_FACTOR', 1)


class Spice():

    @property
    def metakernel(self):
        pass

    def __enter__(self):
        """
        Called when the context is created. This is used
        to get the kernels furnished.
        """
        if self.metakernel:
            spice.furnsh(self.metakernel)
        return self

    def __exit__(self, exc_type, exc_val, exc_tb):
        """
        Called when the context goes out of scope. Once
        this is done, the object is out of scope and the
        kernels can be unloaded.
        """
        spice.unload(self.metakernel)

    @property
    def odtx(self):
        """
        Returns
        -------
        : list
          Optical distortion x coefficients
        """
        return spice.gdpool('INS{}_OD_T_X'.format(self.ikid),0, 10).tolist()

    @property
    def odty(self):
        """
        Returns
        -------
        : list
          Optical distortion y coefficients
        """
        return spice.gdpool('INS{}_OD_T_Y'.format(self.ikid), 0, 10).tolist()

    @property
    def odtk(self):
        """
        Returns
        -------
        : list
          Radial distortion coefficients
        """
        return spice.gdpool('INS{}_OD_K'.format(self.ikid),0, 3).tolist()

    @property
    def ikid(self):
        """
        Returns
        -------
        : int
          Naif ID used to for indentifying the instrument in Spice kernels
        """
        return spice.bods2c(self.instrument_id)

    @property
    def spacecraft_id(self):
        return spice.bods2c(self.spacecraft_name)

    @property
    def focal2pixel_lines(self):
        return list(spice.gdpool('INS{}_ITRANSL'.format(self.fikid), 0, 3))

    @property
    def focal2pixel_samples(self):
        return list(spice.gdpool('INS{}_ITRANSS'.format(self.fikid), 0, 3))

    @property
    def focal_length(self):
        return float(spice.gdpool('INS{}_FOCAL_LENGTH'.format(self.ikid), 0, 1)[0])

    @property
    def semimajor(self):
        """
        Returns
        -------
        : double
          Semimajor axis of the target body
        """
        rad = spice.bodvrd(self.target_name, 'RADII', 3)
        return rad[1][1]

    @property
    def semiminor(self):
        """
        Returns
        -------
        : double
          Semiminor axis of the target body
        """
        rad = spice.bodvrd(self.target_name, 'RADII', 3)
        return rad[1][0]

    @property
    def reference_frame(self):
        return 'IAU_{}'.format(self.target_name)

    @property
    def sun_position(self):
        sun_state, _ = spice.spkezr("SUN",
                                     self.center_ephemeris_time,
                                     self.reference_frame,
                                     'NONE',
                                     self.target_name)

        return [sun_state[:4].tolist()]

    @property
    def sun_velocity(self):
        sun_state, lt = spice.spkezr("SUN",
                                     self.center_ephemeris_time,
                                     self.reference_frame,
                                     'NONE',
                                     self.target_name)

        return [sun_state[3:6].tolist()]

    @property
    def sensor_position(self):

        if not hasattr(self, '_sensor_position'):
            self._compute_ephemerides()
        return self._sensor_position.tolist()

    @property
    def sensor_velocity(self):
        if not hasattr(self, '_sensor_velocity'):
            self._compute_ephemerides()
        return self._sensor_velocity.tolist()

    @property
    def sensor_orientation(self):
        if not hasattr(self, '_sensor_orientation'):
            current_et = self.starting_ephemeris_time
            qua = np.empty((self.number_of_ephemerides, 4))
            for i in range(self.number_of_quaternions):
                # Find the rotation matrix
                camera2bodyfixed = spice.pxform(self.instrument_id,
                                                self.reference_frame,
                                                current_et)
                q = spice.m2q(camera2bodyfixed)
                qua[i,:3] = q[1:]
                qua[i,3] = q[0]
                current_et += getattr(self, 'dt_quaternion', 0)
            self._sensor_orientation = qua
        return self._sensor_orientation.tolist()

    @property
    def reference_height(self):
        # TODO: This should be a reasonable #
        return 0, 100

    @property
    def detector_center(self):
        if not hasattr(self, '_detector_center'):
            center_line = float(spice.gdpool('INS{}_BORESIGHT_LINE'.format(self.ikid), 0, 1)[0])
            center_sample = float(spice.gdpool('INS{}_BORESIGHT_SAMPLE'.format(self.ikid), 0, 1)[0])
            self._detector_center = [center_line, center_sample]
        return self._detector_center

    @property
    def center_ephemeris_time(self):
        """
        The center ephemeris time for a fixed rate line scanner.
        """
        if not hasattr(self, '_center_ephemeris_time'):
            halflines = self.image_lines / 2
            center_sclock = self.starting_ephemeris_time + halflines * self.line_exposure_duration
            self._center_ephemeris_time = center_sclock
        return self._center_ephemeris_time

    @property
    def fikid(self):
        if isinstance(self, Framer):
            fn = self.filter_number
            if fn == 'N/A':
                fn = 0
        else:
            fn = 0

        return self.ikid - int(fn)


class Isis3():
    @property
    def label(self):
        if not hasattr(self, "_label"):
            if isinstance(self._file, pvl.PVLModule):
                self._label = label
            try:
                self._label = pvl.loads(self._file, strict=False)
            except AttributeError:
                self._label = pvl.load(self._file, strict=False)
            except:
                raise Exception("{} is not a valid label".format(label))
        return self._label

    @property
    def start_time(self):
        return self.label['IsisCube']['Instrument']['StartTime']

    @property
    def spacecraft_name(self):
        """
        Spacecraft name used in various Spice calls to acquire
        ephemeris data.

        Returns
        -------
        : str
          Spacecraft name
        """
        return self.label['IsisCube']['Instrument']['SpacecraftName']

    @property
    def image_lines(self):
        """
        Returns
        -------
        : int
          Number of lines in image
        """
        return self.label['IsisCube']['Core']['Dimensions']['Lines']

    @property
    def image_samples(self):
        """
        Returns
        -------
        : int
          Number of samples in image
        """
        return self.label['IsisCube']['Core']['Dimensions']['Samples']

    @property
    def _exposure_duration(self):
        return self.label['IsisCube']['Instrument']['ExposureDuration'].value * 0.001 # Scale to seconds

    @property
    def target_name(self):
        """
        Target name used in various Spice calls to acquire
        target specific ephemeris data.

        Returns
        -------
        : str
          Target name
        """
        return self.label['IsisCube']['Instrument']['TargetName']

    @property
    def starting_ephemeris_time(self):
        if not hasattr(self, '_starting_ephemeris_time'):
            sclock = self.label['IsisCube']['Archive']['SpacecraftClockStartCount']
            self._starting_ephemeris_time = spice.scs2e(self.spacecraft_id, sclock)
        return self._starting_ephemeris_time<|MERGE_RESOLUTION|>--- conflicted
+++ resolved
@@ -3,13 +3,7 @@
 import pvl
 import spiceypy as spice
 
-<<<<<<< HEAD
-from ale.drivers import distortion
-
-class Base:
-=======
 class Driver():
->>>>>>> 7b62a0a2
     """
     Base class for all Drivers.
 
@@ -29,12 +23,7 @@
 
     def __str__(self):
         """
-<<<<<<< HEAD
-        if self.metakernel:
-            spice.unload(self.metakernel)
-=======
         Returns a string representation of the class
->>>>>>> 7b62a0a2
 
         Returns
         -------
@@ -190,10 +179,6 @@
         return self.label['FOCAL_PLANE_TEMPERATURE'].value
 
     @property
-<<<<<<< HEAD
-    def metakernel(self):
-        pass
-=======
     def label(self):
         """
         Loads a PVL from from the _file attribute.
@@ -220,7 +205,6 @@
             return self.label['LINE_EXPOSURE_DURATION'].value * 0.001  # Scale to seconds
         except:
             return np.nan
->>>>>>> 7b62a0a2
 
     @property
     def instrument_id(self):
