import pvl
import zlib

import importlib
import inspect
import itertools
from itertools import chain
import os
from glob import glob
import json
import numpy as np
import datetime
from datetime import datetime, date
import traceback
from collections import OrderedDict

from ale.formatters.usgscsm_formatter import to_usgscsm
from ale.formatters.isis_formatter import to_isis
from ale.base.data_isis import IsisSpice

from abc import ABC

# dynamically load drivers
__all__ = [os.path.splitext(os.path.basename(d))[0] for d in glob(os.path.join(os.path.dirname(__file__), '*_drivers.py'))]
__driver_modules__ = [importlib.import_module('.'+m, package='ale.drivers') for m in __all__]

__formatters__ = {'usgscsm': to_usgscsm,
                  'isis': to_isis}

def sort_drivers(drivers=[]):
    return list(sorted(drivers, key=lambda x:IsisSpice in x.__bases__, reverse=True))

class AleJsonEncoder(json.JSONEncoder):
    def default(self, obj):
        if isinstance(obj, set):
            return list(obj)
        if isinstance(obj, np.integer):
            return int(obj)
        elif isinstance(obj, np.floating):
            return float(obj)
        elif isinstance(obj, np.ndarray):
            return obj.tolist()
        elif isinstance(obj, datetime.date):
            return obj.isoformat()
        return json.JSONEncoder.default(self, obj)

def load(label, props={}, formatter='usgscsm', verbose=False):
    """
    Attempt to load a given label from all possible drivers

    Parameters
    ----------
    label : str
               String path to the given label file
    """
    if isinstance(formatter, str):
        formatter = __formatters__[formatter]

    drivers = chain.from_iterable(inspect.getmembers(dmod, lambda x: inspect.isclass(x) and "_driver" in x.__module__) for dmod in __driver_modules__)
    drivers = sort_drivers([d[1] for d in drivers])

    for driver in drivers:
        if verbose:
            print(f'Trying {driver}')
        try:
            res = driver(label, props=props)
            # get instrument_id to force early failure
            res.instrument_id

            with res as driver:
                return formatter(driver)
        except Exception as e:
            if verbose:
                print(f'Failed: {e}\n')
                traceback.print_exc()
    raise Exception('No Such Driver for Label')

<<<<<<< HEAD
def loads(label, props='', formatter='usgscsm', verbose=False):
    res = load(label, props, formatter, verbose=verbose)
=======
def loads(label, props='', formatter='usgscsm'):
    res = load(label, props, formatter)
>>>>>>> 45750e1e
    return json.dumps(res, cls=AleJsonEncoder)<|MERGE_RESOLUTION|>--- conflicted
+++ resolved
@@ -75,11 +75,6 @@
                 traceback.print_exc()
     raise Exception('No Such Driver for Label')
 
-<<<<<<< HEAD
 def loads(label, props='', formatter='usgscsm', verbose=False):
     res = load(label, props, formatter, verbose=verbose)
-=======
-def loads(label, props='', formatter='usgscsm'):
-    res = load(label, props, formatter)
->>>>>>> 45750e1e
     return json.dumps(res, cls=AleJsonEncoder)