import pvl
import zlib

import importlib
import inspect
import itertools
from itertools import chain
import os
from glob import glob
import json
import numpy as np
import datetime
from datetime import datetime, date
import traceback
from collections import OrderedDict

from ale.formatters.usgscsm_formatter import to_usgscsm
from ale.formatters.isis_formatter import to_isis
from ale.base.data_isis import IsisSpice

from abc import ABC

# dynamically load drivers
__all__ = [os.path.splitext(os.path.basename(d))[0] for d in glob(os.path.join(os.path.dirname(__file__), '*_drivers.py'))]
__driver_modules__ = [importlib.import_module('.'+m, package='ale.drivers') for m in __all__]

__formatters__ = {'usgscsm': to_usgscsm,
                  'isis': to_isis}

def sort_drivers(drivers=[]):
    return list(sorted(drivers, key=lambda x:IsisSpice in x.__bases__, reverse=True))

class JsonEncoder(json.JSONEncoder):
    def default(self, obj):
        if isinstance(obj, np.ndarray):
            return obj.tolist()
        if isinstance(obj, np.int64):
            return int(obj)
        if isinstance(obj, datetime.datetime):
            return obj.__str__()
        if isinstance(obj, bytes):
            return obj.decode("utf-8")
        if isinstance(obj, pvl.PVLModule):
            return pvl.dumps(obj)
        if isinstance(obj, set):
            return list(obj)
        if isinstance(obj, np.nan):
            return None
        return json.JSONEncoder.default(self, obj)


<<<<<<< HEAD
def load(label, props={}, formatter='usgscsm', verbose=False):
=======
def load(file_path, formatter='usgscsm'):
>>>>>>> 08cc9652
    """
    Attempt to load a given label from all possible drivers

    Parameters
    ----------
    label : str
               String path to the given label file
    """
    if isinstance(formatter, str):
        formatter = __formatters__[formatter]

    if props and isinstance(props, str):
        props = json.loads(props)

    drivers = chain.from_iterable(inspect.getmembers(dmod, lambda x: inspect.isclass(x) and "_driver" in x.__module__) for dmod in __driver_modules__)
    drivers = sort_drivers([d[1] for d in drivers])

    for driver in drivers:
        if verbose:
            print(f'Trying {driver}')
        try:
            res = driver(label, props=props)
            with res as driver:
                return formatter(driver)
        except Exception as e:
            if verbose:
                print(f'Failed: {e}\n')
                traceback.print_exc()
    raise Exception('No Such Driver for Label')


def loads(label, props='', formatter='usgscsm'):
    res = load(label, props, formatter)
    return json.dumps(res, cls=JsonEncoder)<|MERGE_RESOLUTION|>--- conflicted
+++ resolved
@@ -30,30 +30,21 @@
 def sort_drivers(drivers=[]):
     return list(sorted(drivers, key=lambda x:IsisSpice in x.__bases__, reverse=True))
 
-class JsonEncoder(json.JSONEncoder):
+class AleJsonEncoder(json.JSONEncoder):
     def default(self, obj):
-        if isinstance(obj, np.ndarray):
-            return obj.tolist()
-        if isinstance(obj, np.int64):
-            return int(obj)
-        if isinstance(obj, datetime.datetime):
-            return obj.__str__()
-        if isinstance(obj, bytes):
-            return obj.decode("utf-8")
-        if isinstance(obj, pvl.PVLModule):
-            return pvl.dumps(obj)
         if isinstance(obj, set):
             return list(obj)
-        if isinstance(obj, np.nan):
-            return None
+        if isinstance(obj, np.integer):
+            return int(obj)
+        elif isinstance(obj, np.floating):
+            return float(obj)
+        elif isinstance(obj, np.ndarray):
+            return obj.tolist()
+        elif isinstance(obj, datetime.date):
+            return obj.isoformat()
         return json.JSONEncoder.default(self, obj)
 
-
-<<<<<<< HEAD
 def load(label, props={}, formatter='usgscsm', verbose=False):
-=======
-def load(file_path, formatter='usgscsm'):
->>>>>>> 08cc9652
     """
     Attempt to load a given label from all possible drivers
 
@@ -76,6 +67,9 @@
             print(f'Trying {driver}')
         try:
             res = driver(label, props=props)
+            # get instrument_id to force early failure
+            res.instrument_id
+
             with res as driver:
                 return formatter(driver)
         except Exception as e:
@@ -84,7 +78,6 @@
                 traceback.print_exc()
     raise Exception('No Such Driver for Label')
 
-
 def loads(label, props='', formatter='usgscsm'):
     res = load(label, props, formatter)
-    return json.dumps(res, cls=JsonEncoder)+    return json.dumps(res, cls=AleJsonEncoder)