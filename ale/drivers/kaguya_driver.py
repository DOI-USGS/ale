import spiceypy as spice
import os
import pvl
import ale


import numpy as np
from glob import glob

from ale import config
from ale.drivers.base import Driver, LineScanner, PDS3, Spice, TransverseDistortion

class TcPds3Driver(Driver, LineScanner, PDS3, Spice):
    """
    Driver for a PDS3 Kaguya Terrain Camera (TC) images. Specifically level2b0 mono and stereo images.

    NOTES
    -----

    * Kaguaya has adjusted values for some of its keys, usually suffixed with `CORRECTED_`.
      These corrected values should always be preffered over the original values.

    * The Kaguya TC doesn't use a generic Distortion Model, uses on unique to the TC.
      Therefore, methods normally in the Distortion classes are reimplemented here.
    """

    @property
    def metakernel(self):
        metakernel_dir = config.kaguya
        mks = sorted(glob(os.path.join(metakernel_dir,'*.tm')))
        if not hasattr(self, '_metakernel'):
            for mk in mks:
                if str(self.start_time.year) in os.path.basename(mk):
                    self._metakernel = mk
        return self._metakernel

    @property
    def instrument_id(self):
        """
        Id takes the form of LISM_<INSTRUMENT_ID>_<SD><COMPRESS><SWATH> where

        INSTRUMENT_ID = TC1/TC2
        SD = S/D short for single or double, which in turn means whether the
             the label belongs to a mono or stereo image.
        COMPRESS = D/T short for DCT or through, we assume image has been decompressed already
        SWATCH = swatch mode, different swatch modes have different FOVs
        """
        instrument = self._label.get("INSTRUMENT_ID")
        swath = self._label.get("SWATH_MODE_ID")[0]
        sd = self._label.get("PRODUCT_SET_ID").split("_")[1].upper()

        id = "LISM_{}_{}T{}".format(instrument, sd, swath)
        return id

    @property
    def _tc_id(self):
        """
        Returns ikid of LISM_TC1 or LISM_TC2, depending which camera was used
        for capturing the image.

        Some keys are stored in the IK kernel under a general ikid for TC1/TC2
        presumably because they are not affected by the addtional parameters encoded in
        the ikid returned by self.ikid. This method exists for those gdpool calls.
        """
        return spice.bods2c("LISM_{}".format(self._label.get("INSTRUMENT_ID")))

    @property
    def ending_ephemeris_time(self):
        if not hasattr(self, '_ending_ephemeris_time'):
<<<<<<< HEAD
            self._ending_ephemeris_time = self._label.get('CORRECTED_SC_CLOCK_STOP_COUNT').value
=======
            # We need to get the corrected time
            self._ending_ephemeris_time = self.label.get('CORRECTED_SC_CLOCK_STOP_COUNT').value
>>>>>>> cb96c875
            self._ending_ephemeris_time = spice.sct2e(self.spacecraft_id, self._ending_ephemeris_time)
        return self._ending_ephemeris_time


    @property
    def starting_ephemeris_time(self):
        if not hasattr(self, '_starting_ephemeris_time'):
<<<<<<< HEAD
            self._starting_ephemeris_time = self._label.get('CORRECTED_SC_CLOCK_START_COUNT').value
=======
            # We need to get the corrected time
            self._starting_ephemeris_time = self.label.get('CORRECTED_SC_CLOCK_START_COUNT').value
>>>>>>> cb96c875
            self._starting_ephemeris_time = spice.sct2e(self.spacecraft_id, self._starting_ephemeris_time)
        return self._starting_ephemeris_time

    @property
    def _detector_center_line(self):
        return 0

    @property
    def _detector_center_sample(self):
        # Pixels are 0 based, not one based, so subtract 1
        return spice.gdpool('INS{}_CENTER'.format(self._tc_id), 0, 2)[0]-1

    @property
    def _sensor_orientation(self):
        if not hasattr(self, '_orientation'):
            current_et = self.starting_ephemeris_time
            qua = np.empty((self.number_of_quaternions, 4))
            for i in range(self.number_of_quaternions):
                instrument = self._label.get("INSTRUMENT_ID")
                # Find the rotation matrix
                camera2bodyfixed = spice.pxform("LISM_{}_HEAD".format(instrument),
                                                self.reference_frame,
                                                current_et)
                q = spice.m2q(camera2bodyfixed)
                qua[i,:3] = q[1:]
                qua[i,3] = q[0]
                current_et += getattr(self, 'dt_quaternion', 0)
            self._orientation = qua
        return self._orientation.tolist()

    @property
    def reference_frame(self):
        """
        Kaguya uses a slightly more accurate "mean Earth" reference frame for
        moon obvervations. see https://darts.isas.jaxa.jp/pub/spice/SELENE/kernels/fk/moon_assoc_me.tf
        """
        if self.target_name.lower == "moon":
            "MOON_ME"
        else:
            # TODO: How do we handle no target?
            return "NO TARGET"

    @property
    def focal2pixel_samples(self):
        """
        Calculated using 1/pixel pitch
        """
        pixel_size = spice.gdpool('INS{}_PIXEL_SIZE'.format(self._tc_id), 0, 1)[0]
        return [0, 0, -1/pixel_size]


    @property
    def focal2pixel_lines(self):
        """
        Calculated using 1/pixel pitch
        """
        pixel_size = spice.gdpool('INS{}_PIXEL_SIZE'.format(self._tc_id), 0, 1)[0]
        return [0, -1/pixel_size, 0]


    @property
    def _odkx(self):
        """
        Returns
        -------
        : list
          Optical distortion x coefficients
        """
        return spice.gdpool('INS{}_DISTORTION_COEF_X'.format(self._tc_id),0, 4).tolist()


    @property
    def _odky(self):
        """
        Returns
        -------
        : list
          Optical distortion y coefficients
        """
        return spice.gdpool('INS{}_DISTORTION_COEF_Y'.format(self._tc_id), 0, 4).tolist()

    @property
    def line_exposure_duration(self):
<<<<<<< HEAD
        # this is dumb
        if isinstance(self._label['LINE_EXPOSURE_DURATION'], list):
            return self._label['LINE_EXPOSURE_DURATION'][0].value * 0.001  # Scale to seconds
        else:
            return self._label['LINE_EXPOSURE_DURATION'].value * 0.001  # Scale to seconds
=======
        """
        Returns Line Exposure Duration

        Kaguya TC has an unintuitive key for this called CORRECTED_SAMPLING_INTERVAL.
        The original LINE_EXPOSURE_DURATION PDS3 keys is often incorrect and cannot
        be trusted.
        """
        # It's a list, but only sometimes.
        # seems to depend on whether you are using the original zipped archives or
        # if its downloaded from Jaxa's image search:
        # (https://darts.isas.jaxa.jp/planet/pdap/selene/product_search.html#)
        try:
            return self.label['CORRECTED_SAMPLING_INTERVAL'][0].value * 0.001  # Scale to seconds
        except:
            return self.label['CORRECTED_SAMPLING_INTERVAL'].value * 0.001  # Scale to seconds

>>>>>>> cb96c875

    @property
    def _focal_length(self):
        """
        Returns
        -------
        : float
          Camera focal length
        """
        return float(spice.gdpool('INS{}_FOCAL_LENGTH'.format(self._tc_id), 0, 1)[0])

    @property
    def optical_distortion(self):
        """
        Kaguya uses a unique radial distortion model so we need to overwrite the
        method packing the distortion model into the ISD.

        from the IK:

        Line-of-sight vector of pixel no. n can be expressed as below.

        Distortion coefficients information:
        INS<INSTID>_DISTORTION_COEF_X  = ( a0, a1, a2, a3)
        INS<INSTID>_DISTORTION_COEF_Y  = ( b0, b1, b2, b3),

        Distance r from the center:
        r = - (n - INS<INSTID>_CENTER) * INS<INSTID>_PIXEL_SIZE.

        Line-of-sight vector v is calculated as
        v[X] = INS<INSTID>BORESIGHT[X] + a0 + a1*r + a2*r^2 + a3*r^3 ,
        v[Y] = INS<INSTID>BORESIGHT[Y] + r+a0 + a1*r +a2*r^2 + a3*r^3 ,
        v[Z] = INS<INSTID>BORESIGHT[Z]

        """
        return {
            "kaguyatc": {
                "x" : self._odkx,
                "y" : self._odky
            }
        }

    @property
    def starting_detector_sample(self):
        """
        Returns starting detector sample

        Starting sample varies from swath mode (either FULL, NOMINAL or HALF).

        From Kaguya IK kernel:

                                                     End
                                               Start Pixel
        Sensor                                 Pixel (+dummy)  NAIF ID
        -----------------------------------------------------------------
        LISM_TC1                                  1  4096      -131351
        LISM_TC2                                  1  4096      -131371
        LISM_TC1_WDF  (Double DCT Full)           1  4096      -131352
        LISM_TC1_WTF  (Double Through Full)       1  1600      -131353
        LISM_TC1_SDF  (Single DCT Full)           1  4096      -131354
        LISM_TC1_STF  (Single Through Full)       1  3208      -131355
        LISM_TC1_WDN  (Double DCT Nominal)      297  3796(+4)  -131356
        LISM_TC1_WTN  (Double Through Nominal)  297  1896      -131357
        LISM_TC1_SDN  (Single DCT Nominal)      297  3796(+4)  -131358
        LISM_TC1_STN  (Single Through Nominal)  297  3504      -131359
        LISM_TC1_WDH  (Double DCT Half)        1172  2921(+2)  -131360
        LISM_TC1_WTH  (Double Through Half)    1172  2771      -131361
        LISM_TC1_SDH  (Single DCT Half)        1172  2921(+2)  -131362
        LISM_TC1_STH  (Single Through Half)    1172  2923      -131363
        LISM_TC1_SSH  (Single SP_support Half) 1172  2921      -131364

        LISM_TC2_WDF  (Double DCT Full)           1  4096      -131372
        LISM_TC2_WTF  (Double Through Full)       1  1600      -131373
        LISM_TC2_SDF  (Single DCT Full)           1  4096      -131374
        LISM_TC2_STF  (Single Through Full)       1  3208      -131375
        LISM_TC2_WDN  (Double DCT Nominal)      297  3796(+4)  -131376
        LISM_TC2_WTN  (Double Through Nominal)  297  1896      -131377
        LISM_TC2_SDN  (Single DCT Nominal)      297  3796(+4)  -131378
        LISM_TC2_STN  (Single Through Nominal)  297  3504      -131379
        LISM_TC2_WDH  (Double DCT Half)        1172  2921(+2)  -131380
        LISM_TC2_WTH  (Double Through Half)    1172  2771      -131381
        LISM_TC2_SDH  (Single DCT Half)        1172  2921(+2)  -131382
        LISM_TC2_STH  (Single Through Half)    1172  2923      -131383
        LISM_TC2_SSH  (Single SP_support Half) 1172  2921      -131384
        """

        return self.label["FIRST_PIXEL_NUMBER"]<|MERGE_RESOLUTION|>--- conflicted
+++ resolved
@@ -67,12 +67,7 @@
     @property
     def ending_ephemeris_time(self):
         if not hasattr(self, '_ending_ephemeris_time'):
-<<<<<<< HEAD
             self._ending_ephemeris_time = self._label.get('CORRECTED_SC_CLOCK_STOP_COUNT').value
-=======
-            # We need to get the corrected time
-            self._ending_ephemeris_time = self.label.get('CORRECTED_SC_CLOCK_STOP_COUNT').value
->>>>>>> cb96c875
             self._ending_ephemeris_time = spice.sct2e(self.spacecraft_id, self._ending_ephemeris_time)
         return self._ending_ephemeris_time
 
@@ -80,12 +75,7 @@
     @property
     def starting_ephemeris_time(self):
         if not hasattr(self, '_starting_ephemeris_time'):
-<<<<<<< HEAD
             self._starting_ephemeris_time = self._label.get('CORRECTED_SC_CLOCK_START_COUNT').value
-=======
-            # We need to get the corrected time
-            self._starting_ephemeris_time = self.label.get('CORRECTED_SC_CLOCK_START_COUNT').value
->>>>>>> cb96c875
             self._starting_ephemeris_time = spice.sct2e(self.spacecraft_id, self._starting_ephemeris_time)
         return self._starting_ephemeris_time
 
@@ -169,13 +159,6 @@
 
     @property
     def line_exposure_duration(self):
-<<<<<<< HEAD
-        # this is dumb
-        if isinstance(self._label['LINE_EXPOSURE_DURATION'], list):
-            return self._label['LINE_EXPOSURE_DURATION'][0].value * 0.001  # Scale to seconds
-        else:
-            return self._label['LINE_EXPOSURE_DURATION'].value * 0.001  # Scale to seconds
-=======
         """
         Returns Line Exposure Duration
 
@@ -188,11 +171,9 @@
         # if its downloaded from Jaxa's image search:
         # (https://darts.isas.jaxa.jp/planet/pdap/selene/product_search.html#)
         try:
-            return self.label['CORRECTED_SAMPLING_INTERVAL'][0].value * 0.001  # Scale to seconds
+            return self._label['CORRECTED_SAMPLING_INTERVAL'][0].value * 0.001  # Scale to seconds
         except:
-            return self.label['CORRECTED_SAMPLING_INTERVAL'].value * 0.001  # Scale to seconds
-
->>>>>>> cb96c875
+            return self._label['CORRECTED_SAMPLING_INTERVAL'].value * 0.001  # Scale to seconds
 
     @property
     def _focal_length(self):
