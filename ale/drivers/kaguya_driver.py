import spiceypy as spice
import os
import pvl
import ale


import numpy as np
from glob import glob

from ale import config
from ale.drivers.base import Driver, LineScanner, Pds3Label, NaifSpice, TransverseDistortion

<<<<<<< HEAD
class TcPds3Driver(Driver, LineScanner, Pds3Label, NaifSpice):
=======
class TcPds3Driver(Driver, LineScanner, PDS3, Spice):
    """
    Driver for a PDS3 Kaguya Terrain Camera (TC) images. Specifically level2b0 mono and stereo images.

    NOTES
    -----

    * Kaguaya has adjusted values for some of its keys, usually suffixed with `CORRECTED_`.
      These corrected values should always be preffered over the original values.

    * The Kaguya TC doesn't use a generic Distortion Model, uses on unique to the TC.
      Therefore, methods normally in the Distortion classes are reimplemented here.
    """

    @property
    def metakernel(self):
        metakernel_dir = config.kaguya
        mks = sorted(glob(os.path.join(metakernel_dir,'*.tm')))
        if not hasattr(self, '_metakernel'):
            for mk in mks:
                if str(self.start_time.year) in os.path.basename(mk):
                    self._metakernel = mk
        return self._metakernel

>>>>>>> cb96c875
    @property
    def instrument_id(self):
        """
        Id takes the form of LISM_<INSTRUMENT_ID>_<SD><COMPRESS><SWATH> where

        INSTRUMENT_ID = TC1/TC2
        SD = S/D short for single or double, which in turn means whether the
             the label belongs to a mono or stereo image.
        COMPRESS = D/T short for DCT or through, we assume image has been decompressed already
        SWATCH = swatch mode, different swatch modes have different FOVs
        """
        instrument = self.label.get("INSTRUMENT_ID")
        swath = self.label.get("SWATH_MODE_ID")[0]
        sd = self.label.get("PRODUCT_SET_ID").split("_")[1].upper()

        id = "LISM_{}_{}T{}".format(instrument, sd, swath)
        return id

    @property
    def _tc_id(self):
        """
        Returns ikid of LISM_TC1 or LISM_TC2, depending which camera was used
        for capturing the image.

        Some keys are stored in the IK kernel under a general ikid for TC1/TC2
        presumably because they are not affected by the addtional parameters encoded in
        the ikid returned by self.ikid. This method exists for those gdpool calls.
        """
        return spice.bods2c("LISM_{}".format(self.label.get("INSTRUMENT_ID")))

    @property
    def ending_ephemeris_time(self):
        if not hasattr(self, '_ending_ephemeris_time'):
            # We need to get the corrected time
            self._ending_ephemeris_time = self.label.get('CORRECTED_SC_CLOCK_STOP_COUNT').value
            self._ending_ephemeris_time = spice.sct2e(self.spacecraft_id, self._ending_ephemeris_time)
        return self._ending_ephemeris_time


    @property
    def starting_ephemeris_time(self):
        if not hasattr(self, '_starting_ephemeris_time'):
            # We need to get the corrected time
            self._starting_ephemeris_time = self.label.get('CORRECTED_SC_CLOCK_START_COUNT').value
            self._starting_ephemeris_time = spice.sct2e(self.spacecraft_id, self._starting_ephemeris_time)
        return self._starting_ephemeris_time

    @property
    def _detector_center_line(self):
        return 0

    @property
    def _detector_center_sample(self):
        # Pixels are 0 based, not one based, so subtract 1
        return spice.gdpool('INS{}_CENTER'.format(self._tc_id), 0, 2)[0]-1

    @property
    def _sensor_orientation(self):
        if not hasattr(self, '_orientation'):
            current_et = self.starting_ephemeris_time
            qua = np.empty((self.number_of_quaternions, 4))
            for i in range(self.number_of_quaternions):
                instrument = self.label.get("INSTRUMENT_ID")
                # Find the rotation matrix
                camera2bodyfixed = spice.pxform("LISM_{}_HEAD".format(instrument),
                                                self.reference_frame,
                                                current_et)
                q = spice.m2q(camera2bodyfixed)
                qua[i,:3] = q[1:]
                qua[i,3] = q[0]
                current_et += getattr(self, 'dt_quaternion', 0)
            self._orientation = qua
        return self._orientation.tolist()

    @property
    def reference_frame(self):
        """
        Kaguya uses a slightly more accurate "mean Earth" reference frame for
        moon obvervations. see https://darts.isas.jaxa.jp/pub/spice/SELENE/kernels/fk/moon_assoc_me.tf
        """
        if self.target_name.lower == "moon":
            "MOON_ME"
        else:
            # TODO: How do we handle no target?
            return "NO TARGET"

    @property
    def focal2pixel_samples(self):
        """
        Calculated using 1/pixel pitch
        """
        pixel_size = spice.gdpool('INS{}_PIXEL_SIZE'.format(self._tc_id), 0, 1)[0]
        return [0, 0, -1/pixel_size]


    @property
    def focal2pixel_lines(self):
        """
        Calculated using 1/pixel pitch
        """
        pixel_size = spice.gdpool('INS{}_PIXEL_SIZE'.format(self._tc_id), 0, 1)[0]
        return [0, -1/pixel_size, 0]


    @property
    def _odkx(self):
        """
        Returns
        -------
        : list
          Optical distortion x coefficients
        """
        return spice.gdpool('INS{}_DISTORTION_COEF_X'.format(self._tc_id),0, 4).tolist()


    @property
    def _odky(self):
        """
        Returns
        -------
        : list
          Optical distortion y coefficients
        """
        return spice.gdpool('INS{}_DISTORTION_COEF_Y'.format(self._tc_id), 0, 4).tolist()

    @property
    def line_exposure_duration(self):
        """
        Returns Line Exposure Duration

        Kaguya TC has an unintuitive key for this called CORRECTED_SAMPLING_INTERVAL.
        The original LINE_EXPOSURE_DURATION PDS3 keys is often incorrect and cannot
        be trusted.
        """
        # It's a list, but only sometimes.
        # seems to depend on whether you are using the original zipped archives or
        # if its downloaded from Jaxa's image search:
        # (https://darts.isas.jaxa.jp/planet/pdap/selene/product_search.html#)
        try:
            return self.label['CORRECTED_SAMPLING_INTERVAL'][0].value * 0.001  # Scale to seconds
        except:
            return self.label['CORRECTED_SAMPLING_INTERVAL'].value * 0.001  # Scale to seconds


    @property
    def _focal_length(self):
        """
        Returns
        -------
        : float
          Camera focal length
        """
        return float(spice.gdpool('INS{}_FOCAL_LENGTH'.format(self._tc_id), 0, 1)[0])

    @property
    def optical_distortion(self):
        """
        Kaguya uses a unique radial distortion model so we need to overwrite the
        method packing the distortion model into the ISD.

        from the IK:

        Line-of-sight vector of pixel no. n can be expressed as below.

        Distortion coefficients information:
        INS<INSTID>_DISTORTION_COEF_X  = ( a0, a1, a2, a3)
        INS<INSTID>_DISTORTION_COEF_Y  = ( b0, b1, b2, b3),

        Distance r from the center:
        r = - (n - INS<INSTID>_CENTER) * INS<INSTID>_PIXEL_SIZE.

        Line-of-sight vector v is calculated as
        v[X] = INS<INSTID>BORESIGHT[X] + a0 + a1*r + a2*r^2 + a3*r^3 ,
        v[Y] = INS<INSTID>BORESIGHT[Y] + r+a0 + a1*r +a2*r^2 + a3*r^3 ,
        v[Z] = INS<INSTID>BORESIGHT[Z]

        """
        return {
            "kaguyatc": {
                "x" : self._odkx,
                "y" : self._odky
            }
        }

    @property
    def starting_detector_sample(self):
        """
        Returns starting detector sample

        Starting sample varies from swath mode (either FULL, NOMINAL or HALF).

        From Kaguya IK kernel:

                                                     End
                                               Start Pixel
        Sensor                                 Pixel (+dummy)  NAIF ID
        -----------------------------------------------------------------
        LISM_TC1                                  1  4096      -131351
        LISM_TC2                                  1  4096      -131371
        LISM_TC1_WDF  (Double DCT Full)           1  4096      -131352
        LISM_TC1_WTF  (Double Through Full)       1  1600      -131353
        LISM_TC1_SDF  (Single DCT Full)           1  4096      -131354
        LISM_TC1_STF  (Single Through Full)       1  3208      -131355
        LISM_TC1_WDN  (Double DCT Nominal)      297  3796(+4)  -131356
        LISM_TC1_WTN  (Double Through Nominal)  297  1896      -131357
        LISM_TC1_SDN  (Single DCT Nominal)      297  3796(+4)  -131358
        LISM_TC1_STN  (Single Through Nominal)  297  3504      -131359
        LISM_TC1_WDH  (Double DCT Half)        1172  2921(+2)  -131360
        LISM_TC1_WTH  (Double Through Half)    1172  2771      -131361
        LISM_TC1_SDH  (Single DCT Half)        1172  2921(+2)  -131362
        LISM_TC1_STH  (Single Through Half)    1172  2923      -131363
        LISM_TC1_SSH  (Single SP_support Half) 1172  2921      -131364

        LISM_TC2_WDF  (Double DCT Full)           1  4096      -131372
        LISM_TC2_WTF  (Double Through Full)       1  1600      -131373
        LISM_TC2_SDF  (Single DCT Full)           1  4096      -131374
        LISM_TC2_STF  (Single Through Full)       1  3208      -131375
        LISM_TC2_WDN  (Double DCT Nominal)      297  3796(+4)  -131376
        LISM_TC2_WTN  (Double Through Nominal)  297  1896      -131377
        LISM_TC2_SDN  (Single DCT Nominal)      297  3796(+4)  -131378
        LISM_TC2_STN  (Single Through Nominal)  297  3504      -131379
        LISM_TC2_WDH  (Double DCT Half)        1172  2921(+2)  -131380
        LISM_TC2_WTH  (Double Through Half)    1172  2771      -131381
        LISM_TC2_SDH  (Single DCT Half)        1172  2921(+2)  -131382
        LISM_TC2_STH  (Single Through Half)    1172  2923      -131383
        LISM_TC2_SSH  (Single SP_support Half) 1172  2921      -131384
        """

        return self.label["FIRST_PIXEL_NUMBER"]<|MERGE_RESOLUTION|>--- conflicted
+++ resolved
@@ -10,10 +10,7 @@
 from ale import config
 from ale.drivers.base import Driver, LineScanner, Pds3Label, NaifSpice, TransverseDistortion
 
-<<<<<<< HEAD
 class TcPds3Driver(Driver, LineScanner, Pds3Label, NaifSpice):
-=======
-class TcPds3Driver(Driver, LineScanner, PDS3, Spice):
     """
     Driver for a PDS3 Kaguya Terrain Camera (TC) images. Specifically level2b0 mono and stereo images.
 
@@ -37,7 +34,6 @@
                     self._metakernel = mk
         return self._metakernel
 
->>>>>>> cb96c875
     @property
     def instrument_id(self):
         """
