
class IsisLabel():

    @property
<<<<<<< HEAD
    def image_lines(self):
        """
        Returns
        -------
        : int
          Number of lines in image
        """
        return self.label['IsisCube']['Core']['Dimensions']['Lines']

    @property
    def image_samples(self):
        """
=======
    def label(self):
        if not hasattr(self, "_label"):
            if isinstance(self._file, pvl.PVLModule):
                self._label = self._file
            try:
                self._label = pvl.loads(self._file)
            except Exception:
                self._label = pvl.load(self._file)
            except:
                raise ValueError("{} is not a valid label".format(self._file))
        return self._label

    @property
    def image_lines(self):
        """
        Returns
        -------
        : int
          Number of lines in image
        """
        return self.label['IsisCube']['Core']['Dimensions']['Lines']

    @property
    def image_samples(self):
        """
>>>>>>> 371735e0
        Returns
        -------
        : int
          Number of samples in image
        """
        return self.label['IsisCube']['Core']['Dimensions']['Samples']

    @property
    def sample_summing(self):
        """
        Returns
        -------
        : int
          Number of samples in image
        """
        try:
            summing = self.label['IsisCube']['Instrument']['SummingMode']
        except:
            summing = 1
        return summing

    @property
    def line_summing(self):
        """
        Returns
        -------
        : int
          Number of samples in image
        """
        try:
            summing = self.label['IsisCube']['Instrument']['SummingMode']
        except:
            summing = 1
        return summing

    @property
    def target_name(self):
        """
        Target body name used in various Spice calls to acquire
        target specific ephemeris data.

        Returns
        -------
        : str
          Target name
        """
        return self.label['IsisCube']['Instrument']['TargetName']

    @property
    def spacecraft_clock_start_count(self):
        """
        The spacecraft clock start count, frequently used to determine the start time
        of the image.

        Returns
        -------
        : str
          Spacecraft clock start count
        """
        try:
            start_count = self.label['IsisCube']['Instrument']['SpacecraftClockStartCount']
<<<<<<< HEAD
        except: 
=======
        except:
>>>>>>> 371735e0
            start_count = self.label['IsisCube']['Archive']['SpacecraftClockStartCount']

        return start_count

    @property
    def  exposure_duration(self):
        """
        The exposure duration of the image, in seconds

        Returns
        -------
        : float
          Exposure duration in seconds
        """
        try:
            units = self.label['IsisCube']['Instrument']['ExposureDuration'].units
            if "ms" in units.lower():
                exposure_duration = self.label['IsisCube']['Instrument']['ExposureDuration'].value * 0.001
            else:
                # if not milliseconds, the units are probably seconds
                exposure_duration = self.label['IsisCube']['Instrument']['ExposureDuration'].value
        except:
            # if no units are available, assume the exposure duration is given in milliseconds
            exposure_duration = self.label['IsisCube']['Instrument']['ExposureDuration'].value * 0.001
        return exposure_duration<|MERGE_RESOLUTION|>--- conflicted
+++ resolved
@@ -1,21 +1,5 @@
-
 class IsisLabel():
 
-    @property
-<<<<<<< HEAD
-    def image_lines(self):
-        """
-        Returns
-        -------
-        : int
-          Number of lines in image
-        """
-        return self.label['IsisCube']['Core']['Dimensions']['Lines']
-
-    @property
-    def image_samples(self):
-        """
-=======
     def label(self):
         if not hasattr(self, "_label"):
             if isinstance(self._file, pvl.PVLModule):
@@ -41,7 +25,6 @@
     @property
     def image_samples(self):
         """
->>>>>>> 371735e0
         Returns
         -------
         : int
@@ -103,11 +86,8 @@
         """
         try:
             start_count = self.label['IsisCube']['Instrument']['SpacecraftClockStartCount']
-<<<<<<< HEAD
-        except: 
-=======
+
         except:
->>>>>>> 371735e0
             start_count = self.label['IsisCube']['Archive']['SpacecraftClockStartCount']
 
         return start_count
