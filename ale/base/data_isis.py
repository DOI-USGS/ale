--- conflicted
+++ resolved
@@ -807,11 +807,7 @@
         : list
           optical distortion coefficients
         """
-<<<<<<< HEAD
         return self.isis_naif_keywords["INS{}_OD_K".format(self.ikid)]
-=======
-        return self.isis_naif_keywords["INS{}_OD_K".format(self.ikid)]
-
 
     @property
     def sensor_frame_id(self):
@@ -826,5 +822,4 @@
         if 'ConstantFrames' in self.inst_pointing_table:
             return self.body_rotation_table['ConstantFrames'][0]
         else:
-            return self.body_rotation_table['TimeDependentFrames'][0]
->>>>>>> 63105610
+            return self.body_rotation_table['TimeDependentFrames'][0]