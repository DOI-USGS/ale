import spiceypy as spice
import numpy as np

from ale.base.type_sensor import Framer
from ale.transformation import FrameChain
from ale.rotation import TimeDependentRotation

class NaifSpice():
    def __enter__(self):
        """
        Called when the context is created. This is used
        to get the kernels furnished.
        """
        if self.metakernel:
            spice.furnsh(self.metakernel)
        return self

    def __exit__(self, exc_type, exc_val, exc_tb):
        """
        Called when the context goes out of scope. Once
        this is done, the object is out of scope and the
        kernels can be unloaded.
        """
        spice.unload(self.metakernel)

    @property
    def metakernel(self):
        pass

    @property
    def light_time_correction(self):
        """
        Returns the type of light time correciton and abberation correction to
        use in NAIF calls.

        This defaults to light time correction and abberation correction (LT+S),
        concrete drivers should override this if they need to either not use
        light time correction or use a different type of light time correction.

        Returns
        -------
        : str
          The light time and abberation correction string for use in NAIF calls.
          See https://naif.jpl.nasa.gov/pub/naif/toolkit_docs/C/req/abcorr.html
          for the different options available.
        """
        return 'LT+S'

    @property
    def odtx(self):
        """
        Returns the x coefficient for the optical distortion model
        Expects ikid to be defined. This must be the integer Naif id code of the instrument

        Returns
        -------
        : list
          Optical distortion x coefficients
        """
        return spice.gdpool('INS{}_OD_T_X'.format(self.ikid),0, 10).tolist()

    @property
    def odty(self):
        """
        Returns the y coefficient for the optical distortion model.
        Expects ikid to be defined. This must be the integer Naif id code of the instrument

        Returns
        -------
        : list
          Optical distortion y coefficients
        """
        return spice.gdpool('INS{}_OD_T_Y'.format(self.ikid), 0, 10).tolist()

    @property
    def odtk(self):
        """
        The coefficients for the radial distortion model
        Expects ikid to be defined. This must be the integer Naif id code of the instrument

        Returns
        -------
        : list
          Radial distortion coefficients
        """
        return spice.gdpool('INS{}_OD_K'.format(self.ikid),0, 3).tolist()

    @property
    def ikid(self):
        """
        Returns the Naif ID code for the instrument
        Expects the instrument_id to be defined. This must be a string containing
        the short name of the instrument.

        Returns
        -------
        : int
          Naif ID used to for indentifying the instrument in Spice kernels
        """
        return spice.bods2c(self.instrument_id)

    @property
    def spacecraft_id(self):
        """
        Returns the Naif ID code for the spacecraft
        Expects the spacecraft_name to be defined. This must be a string containing
        the name of the spacecraft.

        Returns
        -------
        : int
          Naif ID code for the spacecraft
        """
        return spice.bods2c(self.spacecraft_name)

    @property
    def target_id(self):
        """
        Returns the Naif ID code for the target body
        Expects target_name to be defined. This must be a string containig the name
        of the target body.

        Returns
        -------
        : int
          Naif ID code for the target body
        """
        return spice.bods2c(self.target_name)

    @property
    def target_frame_id(self):
        """
        Returns the Naif ID code for the target reference frame
        Expects the target_id to be defined. This must be the integer Naif ID code
        for the target body.

        Returns
        -------
        : int
          Naif ID code for the target frame
        """
        frame_info = spice.cidfrm(self.target_id)
        return frame_info[0]

    @property
    def sensor_frame_id(self):
        """
        Returns the Naif ID code for the sensor reference frame
        Expects ikid to be defined. This must be the integer Naif id code of the instrument

        Returns
        -------
        : int
          Naif ID code for the sensor frame
        """
        return self.ikid

    @property
    def focal2pixel_lines(self):
        """
        Expects ikid to be defined. This must be the integer Naif id code of the instrument

        Returns
        -------
        : list<double>
          focal plane to detector lines
        """
        return list(spice.gdpool('INS{}_ITRANSL'.format(self.ikid), 0, 3))

    @property
    def focal2pixel_samples(self):
        """
        Expects ikid to be defined. This must be the integer Naif id code of the instrument

        Returns
        -------
        : list<double>
          focal plane to detector samples
        """
        return list(spice.gdpool('INS{}_ITRANSS'.format(self.ikid), 0, 3))

    @property
    def pixel2focal_x(self):
        """
        Expects ikid to be defined. This must be the integer Naif id code of the instrument

        Returns
        -------
        : list<double>
        detector to focal plane x
        """
        return list(spice.gdpool('INS{}_TRANSX'.format(self.ikid), 0, 3))

    @property
    def pixel2focal_y(self):
        """
        Expects ikid to be defined. This must be the integer Naif id code of the instrument

        Returns
        -------
        : list<double>
        detector to focal plane y
        """
        return list(spice.gdpool('INS{}_TRANSY'.format(self.ikid), 0, 3))

    @property
    def focal_length(self):
        """
        Returns the focal length of the sensor
        Expects ikid to be defined. This must be the integer Naif id code of the instrument

        Returns
        -------
        : float
          focal length
        """
        return float(spice.gdpool('INS{}_FOCAL_LENGTH'.format(self.ikid), 0, 1)[0])

    @property
    def pixel_size(self):
        """
        Expects ikid to be defined. This must be the integer Naif id code of the instrument

        Returns
        -------
        : float pixel size
        """
        return spice.gdpool('INS{}_PIXEL_SIZE'.format(self.ikid), 0, 1)[0] * 0.001

    @property
    def target_body_radii(self):
        """
        Returns a list containing the radii of the target body
        Expects target_name to be defined. This must be a string containing the name
        of the target body

        Returns
        -------
        : list<double>
          Radius of all three axis of the target body
        """
        rad = spice.bodvrd(self.target_name, 'RADII', 3)
        return rad[1]

    @property
    def reference_frame(self):
        """
        Returns a string containing the name of the target reference frame
        Expects target_name to be defined. This must be a string containing the name
        of the target body

        Returns
        -------
        : str
        String name of the target reference frame
        """
        return 'IAU_{}'.format(self.target_name)

    @property
    def sun_position(self):
        """
        Returns a tuple with information detailing the sun position at the time
        of the image. Expects center_ephemeris_time to be defined. This must be
        a floating point number containing the average of the start and end ephemeris time.
        Expects reference frame to be defined. This must be a sring containing the name of
        the target reference frame. Expects target_name to be defined. This must be
        a string containing the name of the target body.

        Returns
        -------
        : (sun_positions, sun_velocities)
          a tuple containing a list of sun positions, a list of sun velocities
        """
        sun_state, _ = spice.spkezr("SUN",
                                     self.center_ephemeris_time,
                                     self.reference_frame,
                                     self.light_time_correction,
                                     self.target_name)

        return [sun_state[:4].tolist()], [sun_state[3:6].tolist()], [self.center_ephemeris_time]

    @property
    def sensor_position(self):
        """
        Returns a tuple with information detailing the position of the sensor at the time
        of the image. Expects ephemeris_time to be defined. This must be a floating point number
        containing the ephemeris time. Expects spacecraft_name to be defined. This must be a
        string containing the name of the spacecraft containing the sensor. Expects
        reference_frame to be defined. This must be a sring containing the name of
        the target reference frame. Expects target_name to be defined. This must be
        a string containing the name of the target body.

        Returns
        -------
        : (positions, velocities, times)
          a tuple containing a list of positions, a list of velocities, and a list of times
        """
        if not hasattr(self, '_position'):
            ephem = self.ephemeris_time
            pos = []
            vel = []
            for time in ephem:
                state, _ = spice.spkezr(self.spacecraft_name,
                                        time,
                                        self.reference_frame,
                                        self.light_time_correction,
                                        self.target_name,)
                pos.append(state[:3])
                vel.append(state[3:])
            # By default, spice works in km
            self._position = [p * 1000 for p in pos]
            self._velocity = [v * 1000 for v in vel]
        return self._position, self._velocity, self.ephemeris_time

    @property
    def frame_chain(self):
<<<<<<< HEAD
        """
        Return the root node of the rotation frame tree/chain.

        The root node is the J2000 reference frame. The other nodes in the
        tree can be accessed via the methods in the FrameNode class.

        This property expects the ephemeris_time property/attribute to be defined.
        It should be a list of the ephemeris seconds past the J2000 epoch for each
        exposure in the image.

        Returns
        -------
        FrameNode
            The root node of the frame tree. This will always be the J2000 reference frame.
        """
        if not hasattr(self, '_root_frame'):
            j2000_id = 1 # J2000 is our root reference frame
            self._root_frame = FrameNode(j2000_id)

            sensor_quats = np.zeros((len(self.ephemeris_time), 4))
            sensor_times = np.array(self.ephemeris_time)
            body_quats = np.zeros((len(self.ephemeris_time), 4))
            body_times = np.array(self.ephemeris_time)
            for i, time in enumerate(self.ephemeris_time):
                sensor2j2000 = spice.pxform(
                    spice.frmnam(self.sensor_frame_id),
                    spice.frmnam(j2000_id),
                    time)
                q_sensor = spice.m2q(sensor2j2000)
                sensor_quats[i,:3] = q_sensor[1:]
                sensor_quats[i,3] = q_sensor[0]

                body2j2000 = spice.pxform(
                    spice.frmnam(self.target_frame_id),
                    spice.frmnam(j2000_id),
                    time)
                q_body = spice.m2q(body2j2000)
                body_quats[i,:3] = q_body[1:]
                body_quats[i,3] = q_body[0]

            sensor2j2000_rot = TimeDependentRotation(
                sensor_quats,
                sensor_times,
                self.sensor_frame_id,
                j2000_id
            )
            sensor_node = FrameNode(
                self.sensor_frame_id,
                parent=self._root_frame,
                rotation=sensor2j2000_rot)

            body2j2000_rot = TimeDependentRotation(
                body_quats,
                body_times,
                self.target_frame_id,
                j2000_id
            )
            body_node = FrameNode(
                self.target_frame_id,
                parent=self._root_frame,
                rotation=body2j2000_rot)
        return self._root_frame
=======
        if not hasattr(self, '_frame_chain'):
            self._frame_chain = FrameChain.from_spice(frame_changes = [(1, self.sensor_frame_id), (1, self.target_frame_id)], ephemeris_time=self.ephemeris_time)
        return self._frame_chain
>>>>>>> 63105610

    @property
    def sensor_orientation(self):
        """
        Returns quaternions describing the sensor orientation. Expects ephemeris_time
        to be defined. This must be a floating point number containing the
        ephemeris time. Expects instrument_id to be defined. This must be a string
        containing the short name of the instrument. Expects reference frame to be defined.
        This must be a sring containing the name of the target reference frame.

        Returns
        -------
        : list
          Quaternions describing the orientation of the sensor
        """
        if not hasattr(self, '_orientation'):
            ephem = self.ephemeris_time

            qua = np.empty((len(ephem), 4))
            for i, time in enumerate(ephem):
                # Find the rotation matrix
                camera2bodyfixed = spice.pxform(self.instrument_id,
                                                self.reference_frame,
                                                time)
                q = spice.m2q(camera2bodyfixed)
                qua[i,:3] = q[1:]
                qua[i,3] = q[0]
            self._orientation = qua
        return self._orientation.tolist()

    @property
    def ephemeris_start_time(self):
        """
        Returns the starting ephemeris time of the image. Expects spacecraft_id to
        be defined. This must be the integer Naif Id code for the spacecraft. Expects
        spacecraft_clock_start_count to be defined. This must be a string
        containing the start clock count of the spacecraft

        Returns
        -------
        : double
          Starting ephemeris time of the image
        """
        return spice.scs2e(self.spacecraft_id, self.spacecraft_clock_start_count)

    @property
    def ephemeris_stop_time(self):
        """
        Returns the ephemeris stop time of the image. Expects spacecraft_id to
        be defined. This must be the integer Naif Id code for the spacecraft.
        Expects spacecraft_clock_stop_count to be defined. This must be a string
        containing the stop clock count of the spacecraft

        Returns
        -------
        : double
          Ephemeris stop time of the image
        """
        if self.spacecraft_clock_stop_count:
            return spice.scs2e(self.spacecraft_id, self.spacecraft_clock_stop_count)
        else:
            return spice.str2et(self.utc_stop_time.strftime("%Y-%m-%d %H:%M:%S"))

    @property
    def center_ephemeris_time(self):
        """
        Returns the average of the start and stop ephemeris times. Expects
        ephemeris start and stop times to be defined. These should be double precision
        numbers containing the ephemeris start and stop times of the image.

        Returns
        -------
        : double
          Center ephemeris time for an image
        """
        return (self.ephemeris_start_time + self.ephemeris_stop_time) / 2

    @property
    def detector_center_sample(self):
        """
        Returns the center detector sample. Expects ikid to be defined. This should
        be an integer containing the Naif Id code of the instrument.

        Returns
        -------
        : float
          Detector sample of the principal point
        """
        return float(spice.gdpool('INS{}_BORESIGHT_SAMPLE'.format(self.ikid), 0, 1)[0])

    @property
    def detector_center_line(self):
        """
        Returns the center detector line. Expects ikid to be defined. This should
        be an integer containing the Naif Id code of the instrument.

        Returns
        -------
        : float
          Detector line of the principal point
        """
        return float(spice.gdpool('INS{}_BORESIGHT_LINE'.format(self.ikid), 0, 1)[0])

    @property
    def isis_naif_keywords(self):
        """
        Returns
        -------
        : dict
          Dictionary of keywords and values that ISIS creates and attaches to the label
        """
        naif_keywords = dict()

        naif_keywords['BODY{}_RADII'.format(self.target_id)] = self.target_body_radii
        naif_keywords['BODY_FRAME_CODE'] = self.target_frame_id
        naif_keywords['INS{}_PIXEL_SIZE'.format(self.ikid)] = self.pixel_size
        naif_keywords['INS{}_ITRANSL'.format(self.ikid)] = self.focal2pixel_lines
        naif_keywords['INS{}_ITRANSS'.format(self.ikid)] = self.focal2pixel_samples
        naif_keywords['INS{}_FOCAL_LENGTH'.format(self.ikid)] = self.focal_length
        naif_keywords['INS{}_BORESIGHT_SAMPLE'.format(self.ikid)] = self.detector_center_sample
        naif_keywords['INS{}_BORESIGHT_LINE'.format(self.ikid)] = self.detector_center_line

        return naif_keywords<|MERGE_RESOLUTION|>--- conflicted
+++ resolved
@@ -314,74 +314,9 @@
 
     @property
     def frame_chain(self):
-<<<<<<< HEAD
-        """
-        Return the root node of the rotation frame tree/chain.
-
-        The root node is the J2000 reference frame. The other nodes in the
-        tree can be accessed via the methods in the FrameNode class.
-
-        This property expects the ephemeris_time property/attribute to be defined.
-        It should be a list of the ephemeris seconds past the J2000 epoch for each
-        exposure in the image.
-
-        Returns
-        -------
-        FrameNode
-            The root node of the frame tree. This will always be the J2000 reference frame.
-        """
-        if not hasattr(self, '_root_frame'):
-            j2000_id = 1 # J2000 is our root reference frame
-            self._root_frame = FrameNode(j2000_id)
-
-            sensor_quats = np.zeros((len(self.ephemeris_time), 4))
-            sensor_times = np.array(self.ephemeris_time)
-            body_quats = np.zeros((len(self.ephemeris_time), 4))
-            body_times = np.array(self.ephemeris_time)
-            for i, time in enumerate(self.ephemeris_time):
-                sensor2j2000 = spice.pxform(
-                    spice.frmnam(self.sensor_frame_id),
-                    spice.frmnam(j2000_id),
-                    time)
-                q_sensor = spice.m2q(sensor2j2000)
-                sensor_quats[i,:3] = q_sensor[1:]
-                sensor_quats[i,3] = q_sensor[0]
-
-                body2j2000 = spice.pxform(
-                    spice.frmnam(self.target_frame_id),
-                    spice.frmnam(j2000_id),
-                    time)
-                q_body = spice.m2q(body2j2000)
-                body_quats[i,:3] = q_body[1:]
-                body_quats[i,3] = q_body[0]
-
-            sensor2j2000_rot = TimeDependentRotation(
-                sensor_quats,
-                sensor_times,
-                self.sensor_frame_id,
-                j2000_id
-            )
-            sensor_node = FrameNode(
-                self.sensor_frame_id,
-                parent=self._root_frame,
-                rotation=sensor2j2000_rot)
-
-            body2j2000_rot = TimeDependentRotation(
-                body_quats,
-                body_times,
-                self.target_frame_id,
-                j2000_id
-            )
-            body_node = FrameNode(
-                self.target_frame_id,
-                parent=self._root_frame,
-                rotation=body2j2000_rot)
-        return self._root_frame
-=======
         if not hasattr(self, '_frame_chain'):
             self._frame_chain = FrameChain.from_spice(frame_changes = [(1, self.sensor_frame_id), (1, self.target_frame_id)], ephemeris_time=self.ephemeris_time)
         return self._frame_chain
->>>>>>> 63105610
 
     @property
     def sensor_orientation(self):
