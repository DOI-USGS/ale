--- conflicted
+++ resolved
@@ -5,6 +5,7 @@
 from ale.transformation import FrameChain
 from ale.rotation import TimeDependentRotation
 from ale import util
+from ale import spice_root
 
 class NaifSpice():
     def __enter__(self):
@@ -28,27 +29,19 @@
     @property
     def kernels(self):
         if not hasattr(self, '_kernels'):
-<<<<<<< HEAD
-
             if 'kernels' in self._props.keys():
                 self._kernels =  self._props['kernels']
             else:
-                search_results = util.get_metakernels(missions=self.short_mission_name, years=self.utc_start_time.year, versions='latest')
+                if not spice_root:
+                    raise NameError(f'ale.spice_root is not set, cannot search for metakernels. ale.spice_root = "{spice_root}"')
+
+                search_results = util.get_metakernels(spice_root, missions=self.short_mission_name, years=self.utc_start_time.year, versions='latest')
 
                 if search_results['count'] == 0:
-                    raise Exception(f'Failed to find metakernels. mission: {self.short_mission_name}, year:{self.utc_start_time.year}, versions="latest"')
+                    raise Exception(f'Failed to find metakernels. mission: {self.short_mission_name}, year:{self.utc_start_time.year}, versions="latest" spice root = "{spice_root}"')
                 self._kernels = [search_results['data'][0]['path']]
         return self._kernels
 
-=======
-            if 'kernels' in self._props.keys():
-                self._kernels =  self._props['kernels']
-            else:
-                search_results = util.get_metakernels(missions=self.short_mission_name, years=self.utc_start_time.year, versions='latest')
-                self._kernels = [search_results['data'][0]['path']]
-        return self._kernels
-
->>>>>>> 08cc9652
     @property
     def light_time_correction(self):
         """
