import pvl

class Pds3Label():
 
    @property
    def label(self):
        if not hasattr(self, "_label"):
            if isinstance(self._file, pvl.PVLModule):
                self._label = self._file
            try:
                self._label = pvl.loads(self._file)
            except Exception:
                self._label = pvl.load(self._file)
            except:
                raise ValueError("{} is not a valid label".format(self._file))
        return self._label


    @property
    def instrument_id(self):
        """
          Returns
        -------
        : str
          Short name of the instrument
        """
        return self.label['INSTRUMENT_ID']


    @property
    def instrument_name(self):
        """
          Returns
        -------
        : str
          Full name of the instrument
        """
        return self.label['INSTRUMENT_NAME']


    @property
    def instrument_host_id(self):
        """
          Returns
        -------
        : str
          Short name of the instrument host
        """
        return self.label['INSTRUMENT_HOST_ID']


    @property
    def instrument_host_name(self):
        """
          Returns
        -------
        : str
          Full name of the instrument host
        """
        return self.label['INSTRUMENT_HOST_NAME']


    @property
    def spacecraft_name(self):
        """
          Returns
        -------
        : str
          Full name of the spacecraft
        """
        return self.label['SPACECRAFT_NAME']


    @property
<<<<<<< HEAD
    def start_time(self):
        """
          Returns
        -------
        : str
          Start time of the image in UTC YYYY-MM-DDThh:mm:ss[.fff]
        """
        return self.label['START_TIME']


    @property
    def stop_time(self):
        """
          Returns
        -------
        : str
          Stop time of the image in UTC YYYY-MM-DDThh:mm:ss[.fff]
        """
        return self.label['STOP_TIME']



    @property
=======
>>>>>>> 505b2198
    def image_lines(self):
        """
          Returns
        -------
        : int
          Number of lines in the image
        """
        return self.label['IMAGE']['LINES']


    @property
    def image_samples(self):
        """
        Returns
        -------
        : int
          Number of samples in the image
        """
        return self.label['IMAGE']['LINE_SAMPLES']


    @property
    def _line_exposure_duration(self):
        return self.label['LINE_EXPOSURE_DURATION'].value * 0.001  # Scale to seconds

    @property
    def target_name(self):
        """
        Returns a target name unquely identifying what an observation was capturing. 
        This is most often a body name (e.g., Mars, Moon, Europa). This value is often
        use to acquire Ephermis data from SPICE files; therefore it should be the same
        name spicelib expects in bodvrd calls.

        Returns
        -------
        : str
          Target name
        """
        return self.label['TARGET_NAME']


    @property
<<<<<<< HEAD
    def sampling_factor(self):
        """
        Returns the summing factor from the PDS3 label. For example a return value of 2 
        indicates that 2 lines and 2 samples (4 pixels) were summed and divided by 4
        to produce the output pixel value.

        Returns
        -------
        : int
          Number of samples and lines combined from the original data to produce a single pixel in this image
        """
        return self.label.get('SAMPLING_FACTOR', 1)


    @property
    def downtrack_summing(self):
        """
        Returns the number of detector pixels (normally in the line direction) that
        have been averaged to produce the output pixel

        Returns
        -------
        : int
          Number of downtrack pixels summed together
        """
        return self.label.get('DOWNTRACK_SUMMING', 1)

=======
    def clock_start_count(self):
        return self.label['SPACECRAFT_CLOCK_START_COUNT']

    @property
    def clock_stop_count(self):
        return self.label['SPACECRAFT_CLOCK_STOP_COUNT']

    @property
    def detector_center_line(self):
        return spice.gdpool('INS{}_CCD_CENTER'.format(self.ikid), 0, 2)[0]

    @property
    def detector_center_sample(self):
        return spice.gdpool('INS{}_CCD_CENTER'.format(self.ikid), 0, 2)[1]
>>>>>>> 505b2198

    @property
    def crosstrack_summing(self):
        """
        Returns the number of detector pixels (normally in the sample direction) that
        have been averaged to produce the output pixel

        Returns
        -------
        : int
          Number of crosstrack pixels summed together
        """
        return self.label.get('CROSSTRACK_SUMMING', 1)



    @property
    def spacecraft_clock_start_count(self):
        """
        Returns
        -------
        : str
          Returns the start clock count string from the PDS3 label.
        """
        return self.label['SPACECRAFT_CLOCK_START_COUNT']


    @property
    def spacecraft_clock_stop_count(self):
        """
        Returns
        -------
        : str
          Returns the stop clock count string from the PDS3 label.
        """
        count = self.label['SPACECRAFT_CLOCK_STOP_COUNT']
        if count == 'N/A':
            count = None
        return count


    @property
    def exposure_duration(self):
        """
         Returns
         -------
         : float
           Returns the exposure duration in seconds from the PDS3 label.
         """
        # The EXPOSURE_DURATION may either be stored as a (value, unit) or just a value
        try:
            unit = self.label['EXPOSURE_DURATION'].units
            unit = unit.lower()
            if unit == "ms" or unit == "msec":
              return self.label['EXPOSURE_DURATION'].value * 0.001
            else:
              return self.label['EXPOSURE_DURATION'].value

        # With no units, assume milliseconds
        except:
            return self.label['EXPOSURE_DURATION'] * 0.001


<|MERGE_RESOLUTION|>--- conflicted
+++ resolved
@@ -72,7 +72,6 @@
 
 
     @property
-<<<<<<< HEAD
     def start_time(self):
         """
           Returns
@@ -94,10 +93,7 @@
         return self.label['STOP_TIME']
 
 
-
-    @property
-=======
->>>>>>> 505b2198
+    @property
     def image_lines(self):
         """
           Returns
@@ -118,10 +114,6 @@
         """
         return self.label['IMAGE']['LINE_SAMPLES']
 
-
-    @property
-    def _line_exposure_duration(self):
-        return self.label['LINE_EXPOSURE_DURATION'].value * 0.001  # Scale to seconds
 
     @property
     def target_name(self):
@@ -140,7 +132,6 @@
 
 
     @property
-<<<<<<< HEAD
     def sampling_factor(self):
         """
         Returns the summing factor from the PDS3 label. For example a return value of 2 
@@ -168,22 +159,6 @@
         """
         return self.label.get('DOWNTRACK_SUMMING', 1)
 
-=======
-    def clock_start_count(self):
-        return self.label['SPACECRAFT_CLOCK_START_COUNT']
-
-    @property
-    def clock_stop_count(self):
-        return self.label['SPACECRAFT_CLOCK_STOP_COUNT']
-
-    @property
-    def detector_center_line(self):
-        return spice.gdpool('INS{}_CCD_CENTER'.format(self.ikid), 0, 2)[0]
-
-    @property
-    def detector_center_sample(self):
-        return spice.gdpool('INS{}_CCD_CENTER'.format(self.ikid), 0, 2)[1]
->>>>>>> 505b2198
 
     @property
     def crosstrack_summing(self):
@@ -244,6 +219,25 @@
 
         # With no units, assume milliseconds
         except:
+            # NOTE: If the key does not exist at all, this will cause an error about exception within an exception
             return self.label['EXPOSURE_DURATION'] * 0.001
 
 
+    # Consider expanding this to handle units
+    @property
+    def line_exposure_duration(self):
+        return self.label['LINE_EXPOSURE_DURATION'].value * 0.001  # Scale to seconds
+
+
+# Everything below here needs to be looked at closely and probably removed after
+# converting to the new names
+#-------------------------------------------------------------
+#        def clock_start_count(self):
+#            return self.label['SPACECRAFT_CLOCK_START_COUNT']
+#
+#        @property
+#        def clock_stop_count(self):
+#            return self.label['SPACECRAFT_CLOCK_STOP_COUNT']
+#
+## Add this one in with similar code to to EXPOSURE_DURATION
+#-------------------------------------------------------------
