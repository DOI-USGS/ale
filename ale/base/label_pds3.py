import pvl
import spiceypy as spice

class Pds3Label():
    """
    Mixin for reading from PDS3 Labels.

    Attributes
    ----------
    _label : PVLModule
             Dict-like object with PVL keys

    """

    @property
<<<<<<< HEAD
    """
    Returns the number of lines in the image.
=======
    def label(self):
        if not hasattr(self, "_label"):
            if isinstance(self._file, pvl.PVLModule):
                self._label = self._file
            try:
                self._label = pvl.loads(self._file)
            except Exception:
                self._label = pvl.load(self._file)
            except:
                raise ValueError("{} is not a valid label".format(self._file))
        return self._label

    @property
    def _focal_plane_tempature(self):
        return self.label['FOCAL_PLANE_TEMPERATURE'].value

    @property
    def instrument_id(self):
        pass

    @property
    def start_time(self):
        return self.label['START_TIME']
>>>>>>> 371735e0

    Returns
    -------
    : int
      number of lines
    """
    def image_lines(self):
        return self.label['IMAGE']['LINES']


    @property
    """
    Returns the number of samples in the image.

    Returns
    -------
    : int
      number of samples
    """
    def image_samples(self):
        return self.label['IMAGE']['LINE_SAMPLES']


    @property
    def target_name(self):
        """
        Returns a target name unquely identifying what an observation was capturing. 
        This is most often a body name (e.g., Mars, Moon, Europa). This value is often
        use to acquire Ephermis data from SPICE files; therefore it should be the same
        ID spicelib expects in bodvrd calls.

        Returns
        -------
        : str
          target name
        """

        return self.label['TARGET_NAME']


    @property
    """
    Returns the summing factor from the PDS3 label. For example a return value of 2 
    indicates that 2 lines and 2 samples (4 pixels) were summed and divided by 4
    to produce the output pixel value.

    Returns
    -------
    : int
      number of samples and lines combined from the original data to produce a single pixel in this image
    """
    def detector_summing(self):
        return self.label.get('SAMPLING_FACTOR', 1)


    @property
    """
    Returns
    -------
    : str
      Returns the start clock count string from the PDS3 label.
    """
    def spacecraft_start_clock_count(self):
        return self.label['SPACECRAFT_CLOCK_START_COUNT']


    @property
    """
    Returns
    -------
    : str
      Returns the stop clock count string from the PDS3 label.
    """
    def spacecraft_stop_clock_count(self):
        count = self.label['SPACECRAFT_CLOCK_STOP_COUNT', None]
        if count == 'N/A':
            count = None
        return count


    @property
    """
     Returns
     -------
     : float
       Returns the exposure duration in seconds from the PDS3 label.
     """
    def exposure_duration(self):
        # The EXPOSURE_DURATION may either be stored as a (value, unit) or just a value
        try:
            unit = self.label['EXPOSURE_DURATION'].unit.lower()
            if unit == "ms":
              return self.label['EXPOSURE_DURATION'].value * 0.001
            else:
              return self.label['EXPOSURE_DURATION'].value

        # With no units, assume seconds
        except:
            return self.label['EXPOSURE_DURATION'] * 0.001


<|MERGE_RESOLUTION|>--- conflicted
+++ resolved
@@ -1,22 +1,8 @@
 import pvl
-import spiceypy as spice
 
 class Pds3Label():
-    """
-    Mixin for reading from PDS3 Labels.
-
-    Attributes
-    ----------
-    _label : PVLModule
-             Dict-like object with PVL keys
-
-    """
-
-    @property
-<<<<<<< HEAD
-    """
-    Returns the number of lines in the image.
-=======
+ 
+    @property
     def label(self):
         if not hasattr(self, "_label"):
             if isinstance(self._file, pvl.PVLModule):
@@ -29,38 +15,93 @@
                 raise ValueError("{} is not a valid label".format(self._file))
         return self._label
 
-    @property
-    def _focal_plane_tempature(self):
-        return self.label['FOCAL_PLANE_TEMPERATURE'].value
 
     @property
     def instrument_id(self):
-        pass
+        """
+          Returns
+        -------
+        : str
+          Short name of the instrument
+        """
+        return self.label['INSTRUMENT_ID']
+
+
+    @property
+    def instrument_name(self):
+        """
+          Returns
+        -------
+        : str
+          Full name of the instrument
+        """
+        return self.label['INSTRUMENT_NAME']
+
+
+    @property
+    def instrument_host_id(self):
+        """
+          Returns
+        -------
+        : str
+          Short name of the instrument host
+        """
+        return self.label['INSTRUMENT_HOST_ID']
+
+
+    @property
+    def instrument_host_name(self):
+        """
+          Returns
+        -------
+        : str
+          Full name of the instrument host
+        """
+        return self.label['INSTRUMENT_HOST_NAME']
+
 
     @property
     def start_time(self):
+        """
+          Returns
+        -------
+        : str
+          Start time of the image in UTC YYYY-MM-DDThh:mm:ss[.fff]
+        """
         return self.label['START_TIME']
->>>>>>> 371735e0
-
-    Returns
-    -------
-    : int
-      number of lines
-    """
+
+
+    @property
+    def stop_time(self):
+        """
+          Returns
+        -------
+        : str
+          Stop time of the image in UTC YYYY-MM-DDThh:mm:ss[.fff]
+        """
+        return self.label['STOP_TIME']
+
+
+
+    @property
     def image_lines(self):
+        """
+          Returns
+        -------
+        : int
+          Number of lines in the image
+        """
         return self.label['IMAGE']['LINES']
 
 
     @property
-    """
-    Returns the number of samples in the image.
-
-    Returns
-    -------
-    : int
-      number of samples
-    """
     def image_samples(self):
+        """
+        Returns
+        -------
+        : int
+          Number of samples in the image
+        """
         return self.label['IMAGE']['LINE_SAMPLES']
 
 
@@ -70,74 +111,104 @@
         Returns a target name unquely identifying what an observation was capturing. 
         This is most often a body name (e.g., Mars, Moon, Europa). This value is often
         use to acquire Ephermis data from SPICE files; therefore it should be the same
-        ID spicelib expects in bodvrd calls.
-
-        Returns
-        -------
-        : str
-          target name
+        name spicelib expects in bodvrd calls.
+
+        Returns
+        -------
+        : str
+          Target name
         """
 
         return self.label['TARGET_NAME']
 
 
     @property
-    """
-    Returns the summing factor from the PDS3 label. For example a return value of 2 
-    indicates that 2 lines and 2 samples (4 pixels) were summed and divided by 4
-    to produce the output pixel value.
-
-    Returns
-    -------
-    : int
-      number of samples and lines combined from the original data to produce a single pixel in this image
-    """
-    def detector_summing(self):
+    def sampling_factor(self):
+        """
+        Returns the summing factor from the PDS3 label. For example a return value of 2 
+        indicates that 2 lines and 2 samples (4 pixels) were summed and divided by 4
+        to produce the output pixel value.
+
+        Returns
+        -------
+        : int
+          Number of samples and lines combined from the original data to produce a single pixel in this image
+        """
         return self.label.get('SAMPLING_FACTOR', 1)
 
 
     @property
-    """
-    Returns
-    -------
-    : str
-      Returns the start clock count string from the PDS3 label.
-    """
-    def spacecraft_start_clock_count(self):
+    def downtrack_summing(self):
+        """
+        Returns the number of detector pixels (normally in the line direction) that
+        have been averaged to produce the output pixel
+
+        Returns
+        -------
+        : int
+          Number of downtrack pixels summed together
+        """
+        return self.label.get('DOWNTRACK_SUMMING', 1)
+
+
+    @property
+    def crosstrack_summing(self):
+        """
+        Returns the number of detector pixels (normally in the sample direction) that
+        have been averaged to produce the output pixel
+
+        Returns
+        -------
+        : int
+          Number of crosstrack pixels summed together
+        """
+        return self.label.get('CROSSTRACK_SUMMING', 1)
+
+
+
+    @property
+    def spacecraft_clock_start_count(self):
+        """
+        Returns
+        -------
+        : str
+          Returns the start clock count string from the PDS3 label.
+        """
         return self.label['SPACECRAFT_CLOCK_START_COUNT']
 
 
     @property
-    """
-    Returns
-    -------
-    : str
-      Returns the stop clock count string from the PDS3 label.
-    """
-    def spacecraft_stop_clock_count(self):
-        count = self.label['SPACECRAFT_CLOCK_STOP_COUNT', None]
+    def spacecraft_clock_stop_count(self):
+        """
+        Returns
+        -------
+        : str
+          Returns the stop clock count string from the PDS3 label.
+        """
+        count = self.label['SPACECRAFT_CLOCK_STOP_COUNT']
         if count == 'N/A':
             count = None
         return count
 
 
     @property
-    """
-     Returns
-     -------
-     : float
-       Returns the exposure duration in seconds from the PDS3 label.
-     """
     def exposure_duration(self):
+        """
+         Returns
+         -------
+         : float
+           Returns the exposure duration in seconds from the PDS3 label.
+         """
         # The EXPOSURE_DURATION may either be stored as a (value, unit) or just a value
         try:
-            unit = self.label['EXPOSURE_DURATION'].unit.lower()
-            if unit == "ms":
+            unit = self.label['EXPOSURE_DURATION'].units
+            unit = unit.lower()
+            if unit == "ms" or unit == "msec":
               return self.label['EXPOSURE_DURATION'].value * 0.001
             else:
               return self.label['EXPOSURE_DURATION'].value
 
-        # With no units, assume seconds
+        # With no units, assume milliseconds
         except:
             return self.label['EXPOSURE_DURATION'] * 0.001
 
