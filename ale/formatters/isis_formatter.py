import json

from ale.rotation import ConstantRotation, TimeDependentRotation

from networkx.algorithms.shortest_paths.generic import shortest_path

def to_isis(driver):
    """
    Formatter to create ISIS sensor model meta data from a driver.

    Parameters
    ----------
    driver : Driver
        Concrete driver for the image that meta data is being generated for.

    Returns
    -------
    string
        The ISIS compatible meta data as a JSON encoded string.
    """
    meta_data = {}

    meta_data['CameraVersion'] = driver.sensor_model_version

    meta_data['NaifKeywords'] = driver.isis_naif_keywords

    frame_chain = driver.frame_chain
    sensor_frame = driver.sensor_frame_id
    target_frame = driver.target_frame_id

    instrument_pointing = {}
<<<<<<< HEAD
    source_frame, destination_frame, time_dependent_sensor_frame = frame_chain.last_time_dependent_frame_between(sensor_frame, 1)

    if source_frame != 1:
        # Reverse the frame order because ISIS orders frames as
        # (destination, intermediate, ..., intermediate, source)
        instrument_pointing['TimeDependentFrames'] = shortest_path(frame_chain, source_frame, 1)
        time_dependent_rotation = frame_chain.compute_rotation(1, source_frame)
        instrument_pointing['CkTableStartTime'] = time_dependent_rotation.times[0]
        instrument_pointing['CkTableEndTime'] = time_dependent_rotation.times[-1]
        instrument_pointing['CkTableOriginalSize'] = len(time_dependent_rotation.times)
        instrument_pointing['EphemerisTimes'] = time_dependent_rotation.times
        instrument_pointing['Quaternions'] = time_dependent_rotation.quats[:, [3, 0, 1, 2]]

    if source_frame != sensor_frame:
        # Reverse the frame order because ISIS orders frames as
        # (destination, intermediate, ..., intermediate, source)
        instrument_pointing['ConstantFrames'] = shortest_path(frame_chain, sensor_frame, source_frame)
        constant_rotation = frame_chain.compute_rotation(source_frame, sensor_frame)
        instrument_pointing['ConstantRotation'] = constant_rotation.rotation_matrix()
=======
    source_frame, destination_frame, time_dependent_sensor_frame = frame_chain.last_time_dependent_frame_between(1, sensor_frame)

    # Reverse the frame order because ISIS orders frames as
    # (destination, intermediate, ..., intermediate, source)
    time_dependent_rotation = frame_chain.compute_rotation(1, destination_frame)
    instrument_pointing['TimeDependentFrames'] = shortest_path(frame_chain, destination_frame, 1)
    instrument_pointing['CkTableStartTime'] = time_dependent_rotation.times[0]
    instrument_pointing['CkTableEndTime'] = time_dependent_rotation.times[-1]
    instrument_pointing['CkTableOriginalSize'] = len(time_dependent_rotation.times)
    instrument_pointing['EphemerisTimes'] = time_dependent_rotation.times
    instrument_pointing['Quaternions'] = time_dependent_rotation.quats[:, [3, 0, 1, 2]]

    # Reverse the frame order because ISIS orders frames as
    # (destination, intermediate, ..., intermediate, source)
    constant_rotation = frame_chain.compute_rotation(destination_frame, sensor_frame)
    instrument_pointing['ConstantFrames'] = shortest_path(frame_chain, sensor_frame, destination_frame)
    instrument_pointing['ConstantRotation'] = constant_rotation.rotation_matrix().flatten()
>>>>>>> 2aa2651f
    meta_data['InstrumentPointing'] = instrument_pointing

    body_rotation = {}
    target_frame = driver.target_frame_id
    source_frame, destination_frame, time_dependent_target_frame = frame_chain.last_time_dependent_frame_between(target_frame, 1)

    if source_frame != 1:
        # Reverse the frame order because ISIS orders frames as
        # (destination, intermediate, ..., intermediate, source)
        body_rotation['TimeDependentFrames'] = shortest_path(frame_chain, source_frame, 1)
        time_dependent_rotation = frame_chain.compute_rotation(1, source_frame)
        body_rotation['CkTableStartTime'] = time_dependent_rotation.times[0]
        body_rotation['CkTableEndTime'] = time_dependent_rotation.times[-1]
        body_rotation['CkTableOriginalSize'] = len(time_dependent_rotation.times)
        body_rotation['EphemerisTimes'] = time_dependent_rotation.times
        body_rotation['Quaternions'] = time_dependent_rotation.quats[:, [3, 0, 1, 2]]

    if source_frame != target_frame:
        # Reverse the frame order because ISIS orders frames as
        # (destination, intermediate, ..., intermediate, source)
        body_rotation['ConstantFrames'] = shortest_path(frame_chain, target_frame, source_frame)
        constant_rotation = frame_chain.compute_rotation(source_frame, target_frame)
        body_rotation['ConstantRotation'] = constant_rotation.rotation_matrix().flatten()
    meta_data['BodyRotation'] = body_rotation

    j2000_rotation = frame_chain.compute_rotation(target_frame, 1)

    instrument_position = {}
    positions, velocities, times = driver.sensor_position
    instrument_position['SpkTableStartTime'] = times[0]
    instrument_position['SpkTableEndTime'] = times[-1]
    instrument_position['SpkTableOriginalSize'] = len(times)
    instrument_position['EphemerisTimes'] = times
    # Rotate positions and velocities into J2000 then scale into kilometers
<<<<<<< HEAD
    positions = j2000_rotation._rots.apply(positions) * 1/1000
=======
    velocities = j2000_rotation.rotate_velocity_at(positions, velocities, times)/1000
    positions = j2000_rotation.apply_at(positions, times)/1000
>>>>>>> 2aa2651f
    instrument_position['Positions'] = positions
    velocities = j2000_rotation._rots.apply(velocities) * 1/1000
    instrument_position['Velocities'] = velocities
    meta_data['InstrumentPosition'] = instrument_position

    sun_position = {}
    positions, velocities, times = driver.sun_position
    sun_position['SpkTableStartTime'] = times[0]
    sun_position['SpkTableEndTime'] = times[-1]
    sun_position['SpkTableOriginalSize'] = len(times)
    sun_position['EphemerisTimes'] = times
    # Rotate positions and velocities into J2000 then scale into kilometers
<<<<<<< HEAD
    positions = j2000_rotation._rots.apply(positions) * 1/1000
    sun_position['Positions'] = positions
    velocities = j2000_rotation._rots.apply(velocities) * 1/1000
=======
    positions = j2000_rotation._rots.apply(positions)/1000
    sun_position['Positions'] = positions
    velocities = j2000_rotation._rots.apply(velocities)/1000
>>>>>>> 2aa2651f
    sun_position['Velocities'] = velocities
    meta_data['SunPosition'] = sun_position

    return meta_data<|MERGE_RESOLUTION|>--- conflicted
+++ resolved
@@ -29,27 +29,6 @@
     target_frame = driver.target_frame_id
 
     instrument_pointing = {}
-<<<<<<< HEAD
-    source_frame, destination_frame, time_dependent_sensor_frame = frame_chain.last_time_dependent_frame_between(sensor_frame, 1)
-
-    if source_frame != 1:
-        # Reverse the frame order because ISIS orders frames as
-        # (destination, intermediate, ..., intermediate, source)
-        instrument_pointing['TimeDependentFrames'] = shortest_path(frame_chain, source_frame, 1)
-        time_dependent_rotation = frame_chain.compute_rotation(1, source_frame)
-        instrument_pointing['CkTableStartTime'] = time_dependent_rotation.times[0]
-        instrument_pointing['CkTableEndTime'] = time_dependent_rotation.times[-1]
-        instrument_pointing['CkTableOriginalSize'] = len(time_dependent_rotation.times)
-        instrument_pointing['EphemerisTimes'] = time_dependent_rotation.times
-        instrument_pointing['Quaternions'] = time_dependent_rotation.quats[:, [3, 0, 1, 2]]
-
-    if source_frame != sensor_frame:
-        # Reverse the frame order because ISIS orders frames as
-        # (destination, intermediate, ..., intermediate, source)
-        instrument_pointing['ConstantFrames'] = shortest_path(frame_chain, sensor_frame, source_frame)
-        constant_rotation = frame_chain.compute_rotation(source_frame, sensor_frame)
-        instrument_pointing['ConstantRotation'] = constant_rotation.rotation_matrix()
-=======
     source_frame, destination_frame, time_dependent_sensor_frame = frame_chain.last_time_dependent_frame_between(1, sensor_frame)
 
     # Reverse the frame order because ISIS orders frames as
@@ -67,7 +46,6 @@
     constant_rotation = frame_chain.compute_rotation(destination_frame, sensor_frame)
     instrument_pointing['ConstantFrames'] = shortest_path(frame_chain, sensor_frame, destination_frame)
     instrument_pointing['ConstantRotation'] = constant_rotation.rotation_matrix().flatten()
->>>>>>> 2aa2651f
     meta_data['InstrumentPointing'] = instrument_pointing
 
     body_rotation = {}
@@ -102,12 +80,8 @@
     instrument_position['SpkTableOriginalSize'] = len(times)
     instrument_position['EphemerisTimes'] = times
     # Rotate positions and velocities into J2000 then scale into kilometers
-<<<<<<< HEAD
-    positions = j2000_rotation._rots.apply(positions) * 1/1000
-=======
     velocities = j2000_rotation.rotate_velocity_at(positions, velocities, times)/1000
     positions = j2000_rotation.apply_at(positions, times)/1000
->>>>>>> 2aa2651f
     instrument_position['Positions'] = positions
     velocities = j2000_rotation._rots.apply(velocities) * 1/1000
     instrument_position['Velocities'] = velocities
@@ -120,15 +94,9 @@
     sun_position['SpkTableOriginalSize'] = len(times)
     sun_position['EphemerisTimes'] = times
     # Rotate positions and velocities into J2000 then scale into kilometers
-<<<<<<< HEAD
-    positions = j2000_rotation._rots.apply(positions) * 1/1000
-    sun_position['Positions'] = positions
-    velocities = j2000_rotation._rots.apply(velocities) * 1/1000
-=======
     positions = j2000_rotation._rots.apply(positions)/1000
     sun_position['Positions'] = positions
     velocities = j2000_rotation._rots.apply(velocities)/1000
->>>>>>> 2aa2651f
     sun_position['Velocities'] = velocities
     meta_data['SunPosition'] = sun_position
 
