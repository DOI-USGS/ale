--- conflicted
+++ resolved
@@ -29,7 +29,6 @@
     target_frame = driver.target_frame_id
 
     instrument_pointing = {}
-<<<<<<< HEAD
     source_frame, destination_frame, time_dependent_sensor_frame = frame_chain.last_time_dependent_frame_between(1, sensor_frame)
 
     # Reverse the frame order because ISIS orders frames as
@@ -47,27 +46,6 @@
     constant_rotation = frame_chain.compute_rotation(destination_frame, sensor_frame)
     instrument_pointing['ConstantFrames'] = shortest_path(frame_chain, sensor_frame, destination_frame)
     instrument_pointing['ConstantRotation'] = constant_rotation.rotation_matrix().flatten()
-=======
-    source_frame, destination_frame, time_dependent_sensor_frame = frame_chain.last_time_dependent_frame_between(sensor_frame, 1)
-
-    if source_frame != 1:
-        # Reverse the frame order because ISIS orders frames as
-        # (destination, intermediate, ..., intermediate, source)
-        instrument_pointing['TimeDependentFrames'] = shortest_path(frame_chain, source_frame, 1)
-        time_dependent_rotation = frame_chain.compute_rotation(1, source_frame)
-        instrument_pointing['CkTableStartTime'] = time_dependent_rotation.times[0]
-        instrument_pointing['CkTableEndTime'] = time_dependent_rotation.times[-1]
-        instrument_pointing['CkTableOriginalSize'] = len(time_dependent_rotation.times)
-        instrument_pointing['EphemerisTimes'] = time_dependent_rotation.times
-        instrument_pointing['Quaternions'] = time_dependent_rotation.quats[:, [3, 0, 1, 2]]
-
-    if source_frame != sensor_frame:
-        # Reverse the frame order because ISIS orders frames as
-        # (destination, intermediate, ..., intermediate, source)
-        instrument_pointing['ConstantFrames'] = shortest_path(frame_chain, sensor_frame, source_frame)
-        constant_rotation = frame_chain.compute_rotation(source_frame, sensor_frame)
-        instrument_pointing['ConstantRotation'] = constant_rotation.rotation_matrix()
->>>>>>> ae02bde4
     meta_data['InstrumentPointing'] = instrument_pointing
 
     body_rotation = {}
@@ -84,10 +62,7 @@
         body_rotation['CkTableOriginalSize'] = len(time_dependent_rotation.times)
         body_rotation['EphemerisTimes'] = time_dependent_rotation.times
         body_rotation['Quaternions'] = time_dependent_rotation.quats[:, [3, 0, 1, 2]]
-<<<<<<< HEAD
-=======
 
->>>>>>> ae02bde4
     if source_frame != target_frame:
         # Reverse the frame order because ISIS orders frames as
         # (destination, intermediate, ..., intermediate, source)
@@ -105,14 +80,9 @@
     instrument_position['SpkTableOriginalSize'] = len(times)
     instrument_position['EphemerisTimes'] = times
     # Rotate positions and velocities into J2000 then scale into kilometers
-<<<<<<< HEAD
     velocities = j2000_rotation.rotate_velocity_at(positions, velocities, times)/1000
     positions = j2000_rotation.apply_at(positions, times)/1000
-=======
-    positions = j2000_rotation._rots.apply(positions) * 1/1000
->>>>>>> ae02bde4
     instrument_position['Positions'] = positions
-    velocities = j2000_rotation._rots.apply(velocities) * 1/1000
     instrument_position['Velocities'] = velocities
     meta_data['InstrumentPosition'] = instrument_position
 
@@ -123,15 +93,9 @@
     sun_position['SpkTableOriginalSize'] = len(times)
     sun_position['EphemerisTimes'] = times
     # Rotate positions and velocities into J2000 then scale into kilometers
-<<<<<<< HEAD
     positions = j2000_rotation._rots.apply(positions)/1000
     sun_position['Positions'] = positions
     velocities = j2000_rotation._rots.apply(velocities)/1000
-=======
-    positions = j2000_rotation._rots.apply(positions) * 1/1000
-    sun_position['Positions'] = positions
-    velocities = j2000_rotation._rots.apply(velocities) * 1/1000
->>>>>>> ae02bde4
     sun_position['Velocities'] = velocities
     meta_data['SunPosition'] = sun_position
 
