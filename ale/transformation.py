--- conflicted
+++ resolved
@@ -105,33 +105,21 @@
         time_dependent_frames.extend(target_time_dependent_frames)
         constant_frames.extend(target_constant_frames)
 
-        quats = np.zeros((len(times), 4))
-        avs = np.zeros((len(times), 3))
-
-<<<<<<< HEAD
-        for s, d in frame_changes:
-            for i, time in enumerate(times):
+        for s, d in time_dependent_frames:
+            quats = np.zeros((len(times), 4))
+            avs = np.zeros((len(times), 3))
+            for j, time in enumerate(times):
                 state_matrix = spice.sxform(spice.frmnam(s), spice.frmnam(d), time)
                 rotation_matrix, avs[i] = spice.xf2rav(state_matrix)
                 quat_from_rotation = spice.m2q(rotation_matrix)
-                quats[i,:3] = quat_from_rotation[1:]
-                quats[i,3] = quat_from_rotation[0]
-            rotation = TimeDependentRotation(quats, times, s, d, av=avs)
-            frame_chain.add_edge(s, d, rotation=rotation)
-=======
-        for s, d in time_dependent_frames:
-            for j, time in enumerate(times):
-                rotation_matrix = spice.pxform(spice.frmnam(s), spice.frmnam(d), time)
-                quat_from_rotation = spice.m2q(rotation_matrix)
                 quats[j,:3] = quat_from_rotation[1:]
                 quats[j,3] = quat_from_rotation[0]
 
-            rotation = TimeDependentRotation(quats, times, s, d)
-            frame_chain.add_edge(rotation=rotation)
-
-        quats = np.zeros(4)
+            rotation = TimeDependentRotation(quats, times, s, d, av=avs)
+            frame_chain.add_edge(rotation=rotation)
 
         for s, d in constant_frames:
+            quats = np.zeros(4)
             rotation_matrix = spice.pxform(spice.frmnam(s), spice.frmnam(d), times[0])
             quat_from_rotation = spice.m2q(rotation_matrix)
             quats[:3] = quat_from_rotation[1:]
@@ -141,7 +129,6 @@
 
             frame_chain.add_edge(rotation=rotation)
 
->>>>>>> 67e17d64
         return frame_chain
 
     @staticmethod
