import os
import pathlib
from shutil import copyfile
<<<<<<< HEAD

import yaml
=======
import yaml
from pkg_resources import get_distribution, DistributionNotFound
>>>>>>> d61970f1

class DotDict(dict):
    """dot.notation access to dictionary attributes"""""
    __getattr__ = dict.get
    __setattr__ = dict.__setitem__
    __delattr__ = dict.__delitem__

    def __str__(self):
        return yaml.dump(dict(self))

home_path = os.path.expanduser('~')
config_dir = pathlib.Path(os.path.join(home_path, '.ale'))
config_file_path = pathlib.Path(os.path.join(home_path, '.ale', 'config.yml'))

config_dir.mkdir(parents=True, exist_ok=True)

if not config_file_path.is_file():
  copyfile(os.path.join(os.path.dirname(__file__), 'config.yml'), config_file_path)

<<<<<<< HEAD
config = DotDict(yaml.load(open(config_file_path)))

from . import drivers
from . import formatters
from .drivers import load, loads
=======
config = DotDict(yaml.load(open(config_file_path), Loader=yaml.FullLoader))

try:
    _dist = get_distribution('ale')
    # Normalize case for Windows systems
    dist_loc = os.path.normcase(_dist.location)
    here = os.path.normcase(__file__)
    if not here.startswith(os.path.join(dist_loc, 'ale')):
        # not installed, but there is another version that *is*
        raise DistributionNotFound
except DistributionNotFound:
    __version__ = 'Please install this project with setup.py'
else:
    __version__ = _dist.version

# bring ale stuff into main ale module
from . import drivers
from . import formatters
from . drivers import load, loads
>>>>>>> d61970f1
<|MERGE_RESOLUTION|>--- conflicted
+++ resolved
@@ -1,13 +1,8 @@
 import os
 import pathlib
 from shutil import copyfile
-<<<<<<< HEAD
-
-import yaml
-=======
 import yaml
 from pkg_resources import get_distribution, DistributionNotFound
->>>>>>> d61970f1
 
 class DotDict(dict):
     """dot.notation access to dictionary attributes"""""
@@ -27,13 +22,6 @@
 if not config_file_path.is_file():
   copyfile(os.path.join(os.path.dirname(__file__), 'config.yml'), config_file_path)
 
-<<<<<<< HEAD
-config = DotDict(yaml.load(open(config_file_path)))
-
-from . import drivers
-from . import formatters
-from .drivers import load, loads
-=======
 config = DotDict(yaml.load(open(config_file_path), Loader=yaml.FullLoader))
 
 try:
@@ -52,5 +40,4 @@
 # bring ale stuff into main ale module
 from . import drivers
 from . import formatters
-from . drivers import load, loads
->>>>>>> d61970f1
+from . drivers import load, loads