# Prerequisites
*.d

# Byte-compiled / optimized / DLL files
__pycache__/
*.py[cod]
*$py.class

# Distribution / packaging
.Python
build/
develop-eggs/
dist/
downloads/
eggs/
.eggs/
lib/
lib64/
parts/
sdist/
var/
wheels/
*.egg-info/
.installed.cfg
*.egg
MANIFEST

# Compiled Object files
*.slo
*.lo
*.o
*.obj

# Precompiled Headers
*.gch
*.pch

# Compiled Dynamic libraries
*.so
*.dylib
*.dll

# Fortran module files
*.mod
*.smod

# Compiled Static libraries
*.lai
*.la
*.a
*.lib

# Executables
*.exe
*.out
*.app

# Cmake ignores
CMakeLists.txt.user
CMakeCache.txt
CMakeFiles
CMakeScripts
Testing
Makefile
cmake_install.cmake
install_manifest.txt
compile_commands.json
CTestTestfile.cmake

# Build ignores
build
*/build
install
*/install

<<<<<<< HEAD

# Created by https://www.gitignore.io/api/python
# Edit at https://www.gitignore.io/?templates=python

### Python ###
# Byte-compiled / optimized / DLL files
__pycache__/
*.py[cod]
*$py.class

# C extensions
*.so

# Distribution / packaging
.Python
build/
develop-eggs/
dist/
downloads/
eggs/
.eggs/
lib/
lib64/
parts/
sdist/
var/
wheels/
share/python-wheels/
*.egg-info/
.installed.cfg
*.egg
MANIFEST

# PyInstaller
#  Usually these files are written by a python script from a template
#  before PyInstaller builds the exe, so as to inject date/other infos into it.
*.manifest
*.spec

# Installer logs
pip-log.txt
pip-delete-this-directory.txt

# Unit test / coverage reports
htmlcov/
.tox/
.nox/
.coverage
.coverage.*
.cache
nosetests.xml
coverage.xml
*.cover
.hypothesis/
.pytest_cache/

# Translations
*.mo
*.pot

# Django stuff:
*.log
local_settings.py
db.sqlite3

# Flask stuff:
instance/
.webassets-cache

# Scrapy stuff:
.scrapy

# Sphinx documentation
docs/_build/

# PyBuilder
target/

# Jupyter Notebook
.ipynb_checkpoints

# IPython
profile_default/
ipython_config.py

# pyenv
.python-version

# celery beat schedule file
celerybeat-schedule

# SageMath parsed files
*.sage.py

# Environments
.env
.venv
env/
venv/
ENV/
env.bak/
venv.bak/

# Spyder project settings
.spyderproject
.spyproject

# Rope project settings
.ropeproject

# mkdocs documentation
/site

# mypy
.mypy_cache/
.dmypy.json
dmypy.json

# Pyre type checker
.pyre/

### Python Patch ###
.venv/

# End of https://www.gitignore.io/api/python
=======
# Jupyter ignores
.ipynb_checkpoints
>>>>>>> 7c119365
<|MERGE_RESOLUTION|>--- conflicted
+++ resolved
@@ -73,7 +73,6 @@
 install
 */install
 
-<<<<<<< HEAD
 
 # Created by https://www.gitignore.io/api/python
 # Edit at https://www.gitignore.io/?templates=python
@@ -199,7 +198,6 @@
 .venv/
 
 # End of https://www.gitignore.io/api/python
-=======
+
 # Jupyter ignores
-.ipynb_checkpoints
->>>>>>> 7c119365
+.ipynb_checkpoints