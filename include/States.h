#ifndef ALE_STATES_H
#define ALE_STATES_H

#include <vector>
#include <stdexcept>

<<<<<<< HEAD
#include "InterpUtils.h"
#include "Util.h"
=======
>>>>>>> 181c9cc5

#include "Vectors.h"
#include "InterpUtils.h"

namespace ale {
  /** A state vector with position and velocity*/
  struct State {
    Vec3d position;
    Vec3d velocity;

    // Accepts a {x, y, z, vx, vy, vz} vector
    State(const std::vector<double>& vec) {
      if (vec.size() != 6) {
        throw std::invalid_argument("Input vector must have 6 entries.");
      }
      position = {vec[0], vec[1], vec[2]};
      velocity = {vec[3], vec[4], vec[5]};
    };

    State(Vec3d position, Vec3d velocity) : position(position), velocity(velocity) {};
    State() {};
  };

  class States {
    public:
      // Constructors
      States();
      States(const std::vector<double>& ephemTimes, const std::vector<Vec3d>& positions,
             int refFrame=1);

      States(const std::vector<double>& ephemTimes, const std::vector<Vec3d>& positions,
             const std::vector<Vec3d>& velocities, int refFrame=1);

      States(const std::vector<double>& ephemTimes, const std::vector<State>& states,
             int refFrame=1);

      ~States();

      // Getters
      std::vector<State> getStates() const; //! Returns state vectors (6-element positions&velocities)
      std::vector<Vec3d> getPositions() const; //! Returns the current positions
      std::vector<Vec3d> getVelocities() const; //! Returns the current velocities
      std::vector<double> getTimes() const; //! Returns the current times
      int getReferenceFrame() const; //! Returns reference frame as NAIF ID
      bool hasVelocity() const; //! Returns true if any velocities have been provided

    /**
     * Returns a single state by interpolating state.
     * If the Cache has been minimized, a cubic hermite is used to interpolate the
     * position and velocity over the reduced cache.
     * If not, a standard lagrange interpolation will be done.
     *
     * @param time Time to get a value at
     * @param interp Interpolation type to use. Will be ignored if cache is minimized.
     *
     * @return State
     */
      State getState(double time, PositionInterpolation interp=LINEAR) const;

      /** Gets a position at a single time. Operates the same way as getState() **/
      Vec3d getPosition(double time, PositionInterpolation interp=LINEAR) const;

      /** Gets a velocity at a single time. Operates the same way as getState() **/
      Vec3d getVelocity(double time, PositionInterpolation interp=LINEAR) const;

      /** Returns the first ephemeris time **/
      double getStartTime();

      /** Returns the last ephemeris time **/
      double getStopTime();

    /**
     * Perform a cache reduction. After running this, getStates(), getPositions(),
     * and getVelocities() will return vectors of reduced size, and getState(),
     * getPosition(), and getVelocity() will
     * returns values interpolated over the reduced cache using a cubic hermite spline
     *
     * Adapted from Isis::SpicePosition::reduceCache().
     *
     * @param tolerance Maximum error between hermite approximation and original value.
     */
      States minimizeCache(double tolerance=0.01);

    private:

    /**
     * Calculates the points (indicies) which need to be kept for the hermite spline to
     * interpolate between to mantain a maximum error of tolerance.
     *
     * Adapted from Isis::SpicePosition::HermiteIndices.
     *
     * @param tolerance Maximum error between hermite approximation and original value.
     * @param indexList The list of indicies that need to be kept.
     * @param baseTime Scaled base time for fit
     * @param timeScale Time scale for fit.
     *
     * @return std::vector<int>
     */
      std::vector<int> hermiteIndices(double tolerance, std::vector <int> indexList,
                                      double baseTime, double timeScale);
      std::vector<State> m_states; //! Represent as states internally to keep pos, vel together
      std::vector<double> m_ephemTimes; //! Time in seconds
      int m_refFrame;  //! Naif IDs for reference frames
    };
}

#endif<|MERGE_RESOLUTION|>--- conflicted
+++ resolved
@@ -4,11 +4,6 @@
 #include <vector>
 #include <stdexcept>
 
-<<<<<<< HEAD
-#include "InterpUtils.h"
-#include "Util.h"
-=======
->>>>>>> 181c9cc5
 
 #include "Vectors.h"
 #include "InterpUtils.h"
