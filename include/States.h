--- conflicted
+++ resolved
@@ -3,31 +3,11 @@
 
 #include<vector>
 #include <stdexcept>
-<<<<<<< HEAD
-=======
-#include <gsl/gsl_interp.h>
->>>>>>> cd666290
 #include <ale.h>
 
 #include "Util.h"
 
-<<<<<<< HEAD
-  // Accepts an {x,y,z} vector
-  Vec3d(const std::vector<double>& vec) {
-    if (vec.size() != 3) {
-      throw std::invalid_argument("Input vector must have 3 entries.");
-    }
-    x = vec[0];
-    y = vec[1];
-    z = vec[2];
-  };
-
-  Vec3d(double x, double y, double z) : x(x), y(y), z(z) {};
-  Vec3d() : x(0.0), y(0.0), z(0.0) {};
-};
-=======
 namespace ale {
->>>>>>> cd666290
 
 /** A state vector with position and velocity*/
 struct State {
@@ -74,11 +54,7 @@
    * Returns a single state by interpolating state.
    * If the Cache has been minimized, a cubic hermite is used to interpolate the
    * position and velocity over the reduced cache.
-<<<<<<< HEAD
    * If not, a standard lagrange interpolation will be done.
-=======
-   * If not, a standard gsl interpolation will be done.
->>>>>>> cd666290
    *
    * @param time Time to get a value at
    * @param interp Interpolation type to use. Will be ignored if cache is minimized.
