#ifndef ALE_STATES_H
#define ALE_STATES_H

#include <vector>
#include <stdexcept>
<<<<<<< HEAD
#include <gsl/gsl_interp.h>
=======
#include <ale.h>
>>>>>>> 84f006ce

#include "ale.h"
#include "Util.h"

namespace ale {


/** A 3D cartesian vector */
struct Vec3d {
  double x;
  double y;
  double z;

  // Accepts an {x,y,z} vector
  Vec3d(const std::vector<double>& vec) {
    if (vec.size() != 3) {
      throw std::invalid_argument("Input vector must have 3 entries.");
    }
    x = vec[0];
    y = vec[1];
    z = vec[2];
  };

  Vec3d(double x, double y, double z) : x(x), y(y), z(z) {};
  Vec3d() : x(0.0), y(0.0), z(0.0) {};
};



/** A state vector with position and velocity*/
struct State {
  Vec3d position;
  Vec3d velocity;

  // Accepts a {x, y, z, vx, vy, vz} vector
  State(const std::vector<double>& vec) {
    if (vec.size() != 6) {
      throw std::invalid_argument("Input vector must have 6 entries.");
    }
    position = {vec[0], vec[1], vec[2]};
    velocity = {vec[3], vec[4], vec[5]};
  };

  State(Vec3d position, Vec3d velocity) : position(position), velocity(velocity) {};
  State() {};
};

class States {
  public:
    // Constructors
    States();
    States(const std::vector<double>& ephemTimes, const std::vector<ale::Vec3d>& positions,
           int refFrame=1);

    States(const std::vector<double>& ephemTimes, const std::vector<ale::Vec3d>& positions,
           const std::vector<ale::Vec3d>& velocities, int refFrame=1);

    States(const std::vector<double>& ephemTimes, const std::vector<ale::State>& states,
           int refFrame=1);

    ~States();

    // Getters
    std::vector<ale::State> getStates() const; //! Returns state vectors (6-element positions&velocities)
    std::vector<ale::Vec3d> getPositions() const; //! Returns the current positions
    std::vector<ale::Vec3d> getVelocities() const; //! Returns the current velocities
    std::vector<double> getTimes() const; //! Returns the current times
    int getReferenceFrame() const; //! Returns reference frame as NAIF ID
    bool hasVelocity() const; //! Returns true if any velocities have been provided

  /**
   * Returns a single state by interpolating state.
   * If the Cache has been minimized, a cubic hermite is used to interpolate the
   * position and velocity over the reduced cache.
   * If not, a standard lagrange interpolation will be done.
   *
   * @param time Time to get a value at
   * @param interp Interpolation type to use. Will be ignored if cache is minimized.
   *
   * @return ale::State
   */
    State getState(double time, interpolation interp=LINEAR) const;

    /** Gets a position at a single time. Operates the same way as getState() **/
    Vec3d getPosition(double time, interpolation interp=LINEAR) const;

    /** Gets a velocity at a single time. Operates the same way as getState() **/
    Vec3d getVelocity(double time, interpolation interp=LINEAR) const;

    /** Returns the first ephemeris time **/
    double getStartTime();

    /** Returns the last ephemeris time **/
    double getStopTime();

  /**
   * Perform a cache reduction. After running this, getStates(), getPositions(),
   * and getVelocities() will return vectors of reduced size, and getState(),
   * getPosition(), and getVelocity() will
   * returns values interpolated over the reduced cache using a cubic hermite spline
   *
   * Adapted from Isis::SpicePosition::reduceCache().
   *
   * @param tolerance Maximum error between hermite approximation and original value.
   */
    States minimizeCache(double tolerance=0.01);

  private:

  /**
   * Calculates the points (indicies) which need to be kept for the hermite spline to
   * interpolate between to mantain a maximum error of tolerance.
   *
   * Adapted from Isis::SpicePosition::HermiteIndices.
   *
   * @param tolerance Maximum error between hermite approximation and original value.
   * @param indexList The list of indicies that need to be kept.
   * @param baseTime Scaled base time for fit
   * @param timeScale Time scale for fit.
   *
   * @return std::vector<int>
   */
    std::vector<int> hermiteIndices(double tolerance, std::vector <int> indexList,
                                    double baseTime, double timeScale);
    std::vector<State> m_states; //! Represent at states internally to keep pos, vel together
    std::vector<double> m_ephemTimes; //! Time in seconds
    int m_refFrame;  //! Naif IDs for reference frames
  };
}

#endif<|MERGE_RESOLUTION|>--- conflicted
+++ resolved
@@ -3,39 +3,12 @@
 
 #include <vector>
 #include <stdexcept>
-<<<<<<< HEAD
-#include <gsl/gsl_interp.h>
-=======
-#include <ale.h>
->>>>>>> 84f006ce
 
-#include "ale.h"
-#include "Util.h"
+
+#include "Vectors.h"
+#include "InterpUtils.h"
 
 namespace ale {
-
-
-/** A 3D cartesian vector */
-struct Vec3d {
-  double x;
-  double y;
-  double z;
-
-  // Accepts an {x,y,z} vector
-  Vec3d(const std::vector<double>& vec) {
-    if (vec.size() != 3) {
-      throw std::invalid_argument("Input vector must have 3 entries.");
-    }
-    x = vec[0];
-    y = vec[1];
-    z = vec[2];
-  };
-
-  Vec3d(double x, double y, double z) : x(x), y(y), z(z) {};
-  Vec3d() : x(0.0), y(0.0), z(0.0) {};
-};
-
-
 
 /** A state vector with position and velocity*/
 struct State {
@@ -59,21 +32,21 @@
   public:
     // Constructors
     States();
-    States(const std::vector<double>& ephemTimes, const std::vector<ale::Vec3d>& positions,
+    States(const std::vector<double>& ephemTimes, const std::vector<Vec3d>& positions,
            int refFrame=1);
 
-    States(const std::vector<double>& ephemTimes, const std::vector<ale::Vec3d>& positions,
-           const std::vector<ale::Vec3d>& velocities, int refFrame=1);
+    States(const std::vector<double>& ephemTimes, const std::vector<Vec3d>& positions,
+           const std::vector<Vec3d>& velocities, int refFrame=1);
 
-    States(const std::vector<double>& ephemTimes, const std::vector<ale::State>& states,
+    States(const std::vector<double>& ephemTimes, const std::vector<State>& states,
            int refFrame=1);
 
     ~States();
 
     // Getters
-    std::vector<ale::State> getStates() const; //! Returns state vectors (6-element positions&velocities)
-    std::vector<ale::Vec3d> getPositions() const; //! Returns the current positions
-    std::vector<ale::Vec3d> getVelocities() const; //! Returns the current velocities
+    std::vector<State> getStates() const; //! Returns state vectors (6-element positions&velocities)
+    std::vector<Vec3d> getPositions() const; //! Returns the current positions
+    std::vector<Vec3d> getVelocities() const; //! Returns the current velocities
     std::vector<double> getTimes() const; //! Returns the current times
     int getReferenceFrame() const; //! Returns reference frame as NAIF ID
     bool hasVelocity() const; //! Returns true if any velocities have been provided
@@ -87,7 +60,7 @@
    * @param time Time to get a value at
    * @param interp Interpolation type to use. Will be ignored if cache is minimized.
    *
-   * @return ale::State
+   * @return State
    */
     State getState(double time, interpolation interp=LINEAR) const;
 
