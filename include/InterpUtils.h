--- conflicted
+++ resolved
@@ -7,10 +7,6 @@
 
 namespace ale {
 
-<<<<<<< HEAD
-  /// Interpolation enum for defining different methods of interpolation
-  enum interpolation {
-=======
   enum RotationInterpolation {
     SLERP, // Spherical interpolation
     NLERP // Normalized linear interpolation
@@ -18,7 +14,6 @@
 
   /// Interpolation enum for defining different methods of interpolation
   enum PositionInterpolation {
->>>>>>> 181c9cc5
     /// Interpolate using linear interpolation
     LINEAR = 0,
     /// Interpolate using a cubic spline
@@ -27,43 +22,6 @@
     LAGRANGE = 2,
   };
 
-<<<<<<< HEAD
-
-  // Temporarily moved interpolation and associated helper functions over from States. Will be
-  // move to interpUtils in the future.
-
-  /** The following helper functions are used to calculate the reduced states cache and cubic hermite
-  to interpolate over it. They were migrated, with minor modifications, from
-  Isis::NumericalApproximation **/
-
-  /** Evaluates a cubic hermite at time, interpTime, between the appropriate two points in x. **/
-  double evaluateCubicHermite(const double interpTime, const std::vector<double>& derivs,
-                              const std::vector<double>& x, const std::vector<double>& y);
-
-  /** Evaluate velocities using a Cubic Hermite Spline at a time a, within some interval in x, **/
-  double evaluateCubicHermiteFirstDeriv(const double interpTime, const std::vector<double>& deriv,
-                                       const std::vector<double>& times, const std::vector<double>& y);
-
-  double lagrangeInterpolate(const std::vector<double>& times, const std::vector<double>& values,
-                             double time, int order=8);
-  double lagrangeInterpolateDerivative(const std::vector<double>& times, const std::vector<double>& values,
-                                       double time, int order=8);
-
-  /**
-   *@brief Interpolates the spacecrafts position along a path generated from a set of points,
-                times, and a time of observation
-   *@param points A double vector of points
-   *@param times A double vector of times
-   *@param time A double to use as the time of observation
-   *@param interp An interpolation enum dictating what type of interpolation to use
-   *@param d The order of the derivative to generate when interpolating
-                      (Currently supports 0, 1, and 2)
-   *@return
-   */
-  double interpolate(std::vector<double> points, std::vector<double> times, double time, interpolation interp, int d);
-
-=======
->>>>>>> 181c9cc5
   /**
    * Linearly interpolate between two values.
    * @param x The first value.
