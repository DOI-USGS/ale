#ifndef ALE_ROTATION_H
#define ALE_ROTATION_H

#include <memory>
#include <vector>

namespace ale {

<<<<<<< HEAD
enum RotationInterpolation {
  slerp,  // Spherical interpolation
  nlerp   // Normalized linear interpolation
};
=======
  enum RotationInterpolation {
    SLERP, // Spherical interpolation
    NLERP // Normalized linear interpolation
  };
>>>>>>> 3c73ddca

/**
 * A generic 3D rotation.
 */
class Rotation {
 public:
  /**
   * Construct a default identity rotation.
   */
  Rotation();
  /**
   * Construct a rotation from a quaternion.
   *
   * @param w The scalar component of the quaternion.
   * @param x The x value of the vector component of the quaternion.
   * @param y The y value of the vector component of the quaternion.
   * @param z The z value of the vector component of the quaternion.
   */
  Rotation(double w, double x, double y, double z);
  /**
   * Construct a rotation from a rotation matrix.
   *
   * @param matrix The rotation matrix in row-major order.
   */
  Rotation(const std::vector<double>& matrix);
  /**
   * Construct a rotation from a set of Euler angle rotations.
   *
   * @param angles A vector of rotations about the axes.
   * @param axes The vector of axes to rotate about, in order.
   *             0 is X, 1 is Y, and 2 is Z.
   */
  Rotation(const std::vector<double>& angles, const std::vector<int>& axes);
  /**
   * Construct a rotation from a rotation about an axis.
   *
   * @param axis The axis of rotation.
   * @param theta The rotation about the axis in radians.
   */
  Rotation(const std::vector<double>& axis, double theta);
  ~Rotation();

  // Special member functions
  Rotation(Rotation&& other) noexcept;
  Rotation& operator=(Rotation&& other) noexcept;

  Rotation(const Rotation& other);
  Rotation& operator=(const Rotation& other);

  // Type specific accessors
  /**
   * The rotation as a quaternion.
   *
   * @return The rotation as a scalar-first quaternion (w, x, y, z).
   */
  std::vector<double> toQuaternion() const;
  /**
   * The rotation as a rotation matrix.
   *
   * @return The rotation as a rotation matrix in row-major order.
   */
  std::vector<double> toRotationMatrix() const;
  /**
   * Create a state rotation matrix from the rotation and an angula velocity.
   *
   * @param av The angular velocity vector.
   *
   * @return The state rotation matrix in row-major order.
   */
  std::vector<double> toStateRotationMatrix(
      const std::vector<double>& av) const;
  /**
   * The rotation as Euler angles.
   *
   * @param axes The axis order. 0 is X, 1 is Y, and 2 is Z.
   *
   * @return The rotations about the axes in radians.
   */
  std::vector<double> toEuler(const std::vector<int>& axes) const;
  /**
   * The rotation as a rotation about an axis.
   *
   * @return the axis of rotation and rotation in radians.
   */
  std::pair<std::vector<double>, double> toAxisAngle() const;

  // Generic rotation operations
  /**
   * Rotate a vector
   *
   * @param vector The vector to rotate. Cab be a 3 element position or 6
   * element state.
   * @param av The angular velocity to use when rotating state vectors. Defaults
   * to 0.
   *
   * @return The rotated vector.
   */
  std::vector<double> operator()(const std::vector<double>& vector,
                                 const std::vector<double>& av = {0.0, 0.0,
                                                                  0.0}) const;
  /**
   * Get the inverse rotation.
   */
  Rotation inverse() const;
  /**
   * Chain this rotation with another rotation.
   *
   * Rotations are sequenced right to left.
   */
  Rotation operator*(const Rotation& rightRotation) const;
  /**
   * Interpolate between this rotation and another rotation.
   *
   * @param t The distance to interpolate. 0 is this and 1 is the next rotation.
   * @param interpType The type of rotation interpolation to use.
   *
   * @param The interpolated rotation.
   */
  Rotation interpolate(const Rotation& nextRotation, double t,
                       RotationInterpolation interpType) const;

 private:
  // Implementation class
  class Impl;
  // Pointer to internal rotation implementation.
  std::unique_ptr<Impl> m_impl;
};
}  // namespace ale

#endif<|MERGE_RESOLUTION|>--- conflicted
+++ resolved
@@ -6,17 +6,10 @@
 
 namespace ale {
 
-<<<<<<< HEAD
-enum RotationInterpolation {
-  slerp,  // Spherical interpolation
-  nlerp   // Normalized linear interpolation
-};
-=======
   enum RotationInterpolation {
     SLERP, // Spherical interpolation
     NLERP // Normalized linear interpolation
   };
->>>>>>> 3c73ddca
 
 /**
  * A generic 3D rotation.
