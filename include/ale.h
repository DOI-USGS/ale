--- conflicted
+++ resolved
@@ -4,13 +4,8 @@
 #include <string>
 #include <vector>
 
-<<<<<<< HEAD
-=======
-#include <gsl/gsl_interp.h>
-
 #include "InterpUtils.h"
 
->>>>>>> cd666290
 #include <nlohmann/json.hpp>
 
 namespace ale {
