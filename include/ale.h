--- conflicted
+++ resolved
@@ -5,7 +5,7 @@
 #include <vector>
 
 #include <gsl/gsl_interp.h>
- 
+
 #include <nlohmann/json.hpp>
 using json = nlohmann::json;
 
@@ -14,40 +14,34 @@
   /// Interpolation enum for defining different methods of interpolation
   enum interpolation {
     /// Interpolate using linear interpolation
-<<<<<<< HEAD
     LINEAR = 0,
     /// Interpolate using spline interpolation
-    SPLINE = 1, 
-=======
-    LINEAR,
-    /// Interpolate using spline interpolation
-    SPLINE
->>>>>>> 5fe76e9d
+    SPLINE = 1,
   };
 
 
   // Temporarily moved interpolation and associated helper functions over from States. Will be
-  // moved to interpUtils in the future. 
+  // moved to interpUtils in the future.
 
-  /** The following helper functions are used to calculate the reduced states cache and cubic hermite 
-  to interpolate over it. They were migrated, with minor modifications, from 
+  /** The following helper functions are used to calculate the reduced states cache and cubic hermite
+  to interpolate over it. They were migrated, with minor modifications, from
   Isis::NumericalApproximation **/
 
   /** Determines the lower index for the interpolation interval. */
   int interpolationIndex(const std::vector<double> &times, double interpTime);
 
   /** Evaluates a cubic hermite at time, interpTime, between the appropriate two points in x. **/
-  double evaluateCubicHermite(const double interpTime, const std::vector<double>& derivs, 
+  double evaluateCubicHermite(const double interpTime, const std::vector<double>& derivs,
                               const std::vector<double>& x, const std::vector<double>& y);
 
   /** Evaluate velocities using a Cubic Hermite Spline at a time a, within some interval in x, **/
-  double evaluateCubicHermiteFirstDeriv(const double interpTime, const std::vector<double>& deriv, 
+  double evaluateCubicHermiteFirstDeriv(const double interpTime, const std::vector<double>& deriv,
                                        const std::vector<double>& times, const std::vector<double>& y);
-  
+
   // Stadard default gsl interpolation to use if we haven't yet reduced the cache.
   // Times must be sorted in order of least to greatest
-  double interpolateState(const std::vector<double>& points, const std::vector<double>& times, 
-                           double time, interpolation interp, int d); 
+  double interpolateState(const std::vector<double>& points, const std::vector<double>& times,
+                           double time, interpolation interp, int d);
 
   /**
    *@brief Get the position of the spacecraft at a given time based on a set of coordinates, and their associated times
