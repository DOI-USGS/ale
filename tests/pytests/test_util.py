import os
<<<<<<< HEAD
from os.path import join
=======
>>>>>>> 2237a1ac

import pytest
import tempfile
import spiceypy as spice
import pvl
from unittest import mock

import ale
from ale import util

@pytest.fixture
def cube_kernels():
   return """
    Object = IsisCube
    Group = Kernels
      TargetAttitudeShape = attitudeshape
      TargetPosition = (targetposition0, targetposition1)
      Instrument = instrument
      InstrumentPointing = (Table, instrumentpointing0, instrumentpointing1)
      SpacecraftClock = clock
      InstrumentPosition = instrumentposition
      InstrumentAddendum = Null
      ShapeModel = Null
    End_Group
    End_Object
    End
    """

@pytest.fixture
def pvl_one_group():
    return  """
    Group = Test
        t = t1
    EndGroup
    """

@pytest.fixture
def pvl_two_group():
    return """
    Group = Data
      b = b2
      a = a2
      r = r2
    End_Group

    Group = Test
      t = t2
    End_Group
    """

@pytest.fixture
def pvl_three_group():
    # intentionally mixup End_Group and EndGroup since
    # isis likes to mix them up as well
    return """
    Group = Data
      b = b3
      a = a3
      r = r3
    EndGroup

    Group = Test
      t = t3
    EndGroup

    Group = Settings
      delsystem32 = yes
    End_Group
    """

def test_kernel_from_cube_order(cube_kernels):
    with tempfile.NamedTemporaryFile('r+') as cube:
        cube.write(cube_kernels)
        cube.flush()
        kernels = util.generate_kernels_from_cube(cube.name)
    assert kernels == ['targetposition0', 'targetposition1','instrumentposition', 'instrumentpointing0', 'instrumentpointing1', 'attitudeshape', 'instrument', 'clock']

def test_kernel_from_cube_no_kernel_group():
    with pytest.raises(KeyError):
       with tempfile.NamedTemporaryFile('w+') as cube:
           cube.write('')
           cube.flush()
           util.generate_kernels_from_cube(cube.name)

def test_get_preferences_arg(tmpdir, pvl_one_group):
    with open(tmpdir.join('IsisPrefrences'), 'w+') as pvl_file:
        pvl_file.write(pvl_one_group)
        pvl_file.flush()

        pvl_obj = util.get_isis_preferences(pvl_file.name)
        pvl_obj_from_dict = util.get_isis_preferences({**pvl_obj})

        assert pvl_obj['Test']['t'] == 't1'
        assert pvl_obj == pvl_obj_from_dict

def test_get_prefernces_arg_isisroot(monkeypatch, tmpdir, pvl_one_group, pvl_two_group):
    monkeypatch.setenv('ISISROOT', str(tmpdir))

    with open(tmpdir.join('IsisPreferences'), 'w+') as pvl_isisroot_file:
        with open(tmpdir.join('arg_prefs.pvl'), 'w+') as pvl_arg_file:
            pvl_arg_file.write(pvl_two_group)
            pvl_arg_file.flush()

            pvl_isisroot_file.write(pvl_one_group)
            pvl_isisroot_file.flush()

            pvl_obj = util.get_isis_preferences(pvl_arg_file.name)

            assert pvl_obj['Test']['t'] == 't2'
            assert pvl_obj['Data']['b'] == 'b2'
            assert pvl_obj['Data']['a'] == 'a2'
            assert pvl_obj['Data']['r'] == 'r2'

def test_dict_to_lower():
    data = {'F': {'O' : {'O': 1}, 'B': {'A': 2}}}
    expected  = {'f': {'o' : {'o': 1}, 'b': {'a': 2}}}
    assert util.dict_to_lower(data) == expected

def test_get_prefernces_arg_isisroot_home(monkeypatch, tmpdir, pvl_one_group, pvl_two_group, pvl_three_group):
    tmpdir.mkdir('.Isis')
    monkeypatch.setenv('ISISROOT', str(tmpdir))
    monkeypatch.setenv('HOME', str(tmpdir))

    with open(tmpdir.join('arg_prefs.pvl'), 'w+') as pvl_arg_file:
        with open(tmpdir.join('.Isis', 'IsisPreferences'), 'w+') as pvl_home_file:
            with open(tmpdir.join('IsisPreferences'), 'w+') as pvl_isisroot_file:
                pvl_arg_file.write(pvl_one_group)
                pvl_arg_file.flush()

                pvl_home_file.write(pvl_three_group)
                pvl_home_file.flush()

                pvl_isisroot_file.write(pvl_two_group)
                pvl_isisroot_file.flush()

                pvl_obj = util.get_isis_preferences(pvl_arg_file.name)

                assert pvl_obj['Test']['t'] == 't1'
                assert pvl_obj['Data']['b'] == 'b3'


@pytest.mark.parametrize('filename', [os.path.join('.Isis', 'IsisPreferences'), 'IsisPreferences'])
def test_get_prefrences_malformed_files(monkeypatch, tmpdir, filename):
    monkeypatch.setenv('ISISROOT', str(tmpdir))
    monkeypatch.setenv('HOME', str(tmpdir))
    tmpdir.mkdir('.Isis')

    with pytest.raises(pvl.decoder.ParseError):
        with open(tmpdir.join(filename), 'w+') as brokenpref:
            brokenpref.write('Totally not PVL')
            brokenpref.flush()
            util.get_isis_preferences()

    with pytest.raises(pvl.decoder.ParseError):
        util.get_isis_preferences(tmpdir.join(filename))


@pytest.mark.parametrize('string,expected,case_sensative', [('$bar/baz', '/bar/baz', False), ('$bar/$foo/baz', '/bar//foo/baz', True), ('$BAR/$FOO/baz', '/bar//foo/baz', False)])
def test_expand_vars(string, expected, case_sensative):
    user_vars = {'foo': '/foo', 'bar': '/bar'}
    result = util.expandvars(string, env_dict=user_vars, case_sensative=case_sensative)
    assert result == expected

<<<<<<< HEAD

@pytest.mark.parametrize('search_kwargs,expected',
    [({'years':'2009', 'versions':'v01'}, {'count':1, 'data':[{'path':join('foo-b-v01', 'foo_2009_v01.tm'), 'year':'2009', 'mission':'foo', 'version':'v01'}]}),
     ({'versions':'v02', 'years':2010}, {'count': 1,  'data': [{'path':join('bar-b-v01', 'bar_2010_v02.tm'), 'year':'2010', 'mission':'bar', 'version': 'v02'}]})])
def test_get_metakernels(tmpdir, search_kwargs, expected):
    tmpdir.mkdir('foo-b-v01')
    tmpdir.mkdir('bar-b-v01')

    open(tmpdir.join('foo-b-v01', 'foo_2009_v01.tm'), 'w').close()
    open(tmpdir.join('bar-b-v01', 'bar_2010_v02.tm'), 'w').close()

    search_result =  util.get_metakernels(str(tmpdir), **search_kwargs)
    # we can't know the tmpdir at parameterization, append it here
    for r in expected['data']:
        r['path'] = str(tmpdir.join(r['path']))

    assert search_result == expected

@pytest.mark.parametrize('search_kwargs', [{'years':'2010'}, {'years':2010}, {'years': [2010]}, {'years': ['2010']}, {'years': set(['2010', '1999', '1776'])},
    {'missions':'bar', 'versions':'v20'}, {'missions': ['bar'], 'versions':'v20'}, {'missions': 'bar', 'versions':['v20', 'v03']}, {'missions':set(['bar']),'years': 2010, 'versions': 'latest'} ])
def test_get_metakernels_search_args(tmpdir, search_kwargs):
    tmpdir.mkdir('foo-b-v01')
    tmpdir.mkdir('bar-b-v01')

    open(tmpdir.join('foo-b-v01', 'foo_2009_v01.tm'), 'w').close()
    open(tmpdir.join('bar-b-v01', 'bar_9009_v01.tm'), 'w').close()
    open(tmpdir.join('bar-b-v01', 'bar_2009_v10.tm'), 'w').close()

    test_mk = tmpdir.join('bar-b-v01', 'bar_2010_v20.tm')
    open(test_mk, 'w').close()

    search_result =  util.get_metakernels(str(tmpdir), **search_kwargs)

    expected = {
        'count' : 1,
        'data' : [{
                'year' : '2010',
                'mission' : 'bar',
                'version': 'v20',
                'path': test_mk
            }]
    }

    assert search_result == expected

@pytest.mark.parametrize('search_kwargs,expected_count', [({'years':'2010'}, 2), ({'years': ['1990', '2009']}, 4), ({'years':'9009'}, 1), ({'years':'all'}, 7), ({'years':[]},7),  ({'versions':'latest'}, 6), ({'versions':'all'},7), ({'versions':[]}, 7), ({'versions':None}, 7),  ({'versions':['v20']}, 2), ({'versions':['v10', 'v01']}, 4), ({'missions': 'foo'}, 3), ({'missions':'bar'},3), ({'missions':'baz'},1), ({'missions':'all'}, 7), ({'missions':['foo', 'bar'], 'versions': 'v01', 'years':
    2009}, 1), ({}, 7), ({'versions': 'latest', 'missions':'foo'}, 2), ({'missions': 'not_real'}, 0)])
def test_get_metakernels_search_counts(tmpdir, search_kwargs, expected_count):
    tmpdir.mkdir('foo-b-v01')
    tmpdir.mkdir('bar-b-v01')
    tmpdir.mkdir('baz-b-v100')

    open(tmpdir.join('foo-b-v01', 'foo_2009_v01.tm'), 'w').close()
    open(tmpdir.join('foo-b-v01', 'foo_2009_v20.tm'), 'w').close()
    open(tmpdir.join('foo-b-v01', 'foo_2010_v20.tm'), 'w').close()
    open(tmpdir.join('bar-b-v01', 'bar_9009_v01.tm'), 'w').close()
    open(tmpdir.join('bar-b-v01', 'bar_2009_v10.tm'), 'w').close()
    open(tmpdir.join('bar-b-v01', 'bar_2010_v02.tm'), 'w').close()
    open(tmpdir.join('baz-b-v100', 'baz_1990_v10.tm'), 'w').close()


    search_result =  util.get_metakernels(str(tmpdir), **search_kwargs)
    assert search_result['count'] == expected_count




=======
>>>>>>> 2237a1ac
<|MERGE_RESOLUTION|>--- conflicted
+++ resolved
@@ -1,8 +1,5 @@
 import os
-<<<<<<< HEAD
 from os.path import join
-=======
->>>>>>> 2237a1ac
 
 import pytest
 import tempfile
@@ -166,7 +163,6 @@
     result = util.expandvars(string, env_dict=user_vars, case_sensative=case_sensative)
     assert result == expected
 
-<<<<<<< HEAD
 
 @pytest.mark.parametrize('search_kwargs,expected',
     [({'years':'2009', 'versions':'v01'}, {'count':1, 'data':[{'path':join('foo-b-v01', 'foo_2009_v01.tm'), 'year':'2009', 'mission':'foo', 'version':'v01'}]}),
@@ -229,10 +225,4 @@
 
 
     search_result =  util.get_metakernels(str(tmpdir), **search_kwargs)
-    assert search_result['count'] == expected_count
-
-
-
-
-=======
->>>>>>> 2237a1ac
+    assert search_result['count'] == expected_count