import os
from os.path import join
import subprocess
import networkx as nx

import pytest
import tempfile
import spiceypy as spice
import pvl
from unittest import mock
<<<<<<< HEAD
from unittest.mock import MagicMock, patch
=======
from collections import OrderedDict
>>>>>>> 67768d66

import ale
from ale import util

@pytest.fixture
def cube_kernels():
   return """
    Object = IsisCube
    Group = Kernels
      TargetAttitudeShape = $base/attitudeshape
      TargetPosition = ($messenger/targetposition0, $messenger/targetposition1)
      Instrument = $messenger/instrument
      InstrumentPointing = (Table, $messenger/instrumentpointing0, $messenger/instrumentpointing1)
      SpacecraftClock = $base/clock
      InstrumentPosition = $messenger/instrumentposition
      InstrumentAddendum = Null
      ShapeModel = Null
    End_Group
    End_Object
    End
    """

@pytest.fixture
def pvl_one_group():
    return  """
    Group = Test
        t = t1
    EndGroup
    """

@pytest.fixture
def pvl_two_group():
    return """
    Group = Data
      b = b2
      a = a2
      r = r2
    End_Group

    Group = Test
      t = t2
    End_Group
    """

@pytest.fixture
def pvl_three_group():
    # intentionally mixup End_Group and EndGroup since
    # isis likes to mix them up as well
    return """
    Group = Data
      b = b3
      a = a3
      r = r3
    EndGroup

    Group = Test
      t = t3
    EndGroup

    Group = Settings
      delsystem32 = yes
    End_Group
    """
    
@pytest.fixture
def pvl_four_group():
    # Mock of the DataDirectory group
    return """
    Group = DataDirectory
      Base         = $ISIS3DATA/base
      Messenger    = $ISIS3DATA/messenger
    EndGroup
    """

def test_kernel_from_cube_list(cube_kernels):
    with tempfile.NamedTemporaryFile('r+') as cube:
        cube.write(cube_kernels)
        cube.flush()
        kernels = util.generate_kernels_from_cube(cube.name)
    assert kernels == ['$messenger/targetposition0', '$messenger/targetposition1','$messenger/instrumentposition', '$messenger/instrumentpointing0', '$messenger/instrumentpointing1', '$base/attitudeshape', '$messenger/instrument', '$base/clock']
    
def test_kernel_from_cube_list_expanded(monkeypatch, tmpdir, pvl_four_group, cube_kernels):
    monkeypatch.setenv('ISISROOT', str(tmpdir))
    monkeypatch.setenv('ISIS3DATA', '/test/path')

    with open(tmpdir.join('IsisPreferences'), 'w+') as pvl_isisroot_file:
        pvl_isisroot_file.write(pvl_four_group)
        pvl_isisroot_file.flush()
    
    with tempfile.NamedTemporaryFile('r+') as cube:
        cube.write(cube_kernels)
        cube.flush()
        kernels = util.generate_kernels_from_cube(cube.name, expand=True)
    assert kernels == ['/test/path/messenger/targetposition0', '/test/path/messenger/targetposition1', '/test/path/messenger/instrumentposition', '/test/path/messenger/instrumentpointing0', '/test/path/messenger/instrumentpointing1', '/test/path/base/attitudeshape', '/test/path/messenger/instrument', '/test/path/base/clock']
    
def test_kernel_from_cube_dict(cube_kernels):
    with tempfile.NamedTemporaryFile('r+') as cube:
        cube.write(cube_kernels)
        cube.flush()
        kernels = util.generate_kernels_from_cube(cube.name, format_as='dict')
    assert kernels == OrderedDict([('TargetPosition', ['$messenger/targetposition0', '$messenger/targetposition1']), ('InstrumentPosition', ['$messenger/instrumentposition']), ('InstrumentPointing', ['$messenger/instrumentpointing0', '$messenger/instrumentpointing1']), ('Frame', [None]), ('TargetAttitudeShape', ['$base/attitudeshape']), ('Instrument', ['$messenger/instrument']), ('InstrumentAddendum', [None]), ('LeapSecond', [None]), ('SpacecraftClock', ['$base/clock']), ('Extra', [None]), ('Clock', [None])])
    
def test_kernel_from_cube_dict_expanded(monkeypatch, tmpdir, pvl_four_group, cube_kernels):
    monkeypatch.setenv('ISISROOT', str(tmpdir))
    monkeypatch.setenv('ISIS3DATA', '/test/path')

    with open(tmpdir.join('IsisPreferences'), 'w+') as pvl_isisroot_file:
        pvl_isisroot_file.write(pvl_four_group)
        pvl_isisroot_file.flush()
        
    with tempfile.NamedTemporaryFile('r+') as cube:
        cube.write(cube_kernels)
        cube.flush()
        kernels = util.generate_kernels_from_cube(cube.name, expand=True, format_as='dict')
    assert kernels == OrderedDict([('TargetPosition', ['/test/path/messenger/targetposition0', '/test/path/messenger/targetposition1']), ('InstrumentPosition', ['/test/path/messenger/instrumentposition']), ('InstrumentPointing', ['/test/path/messenger/instrumentpointing0', '/test/path/messenger/instrumentpointing1']), ('Frame', [None]), ('TargetAttitudeShape', ['/test/path/base/attitudeshape']), ('Instrument', ['/test/path/messenger/instrument']), ('InstrumentAddendum', [None]), ('LeapSecond', [None]), ('SpacecraftClock', ['/test/path/base/clock']), ('Extra', [None]), ('Clock', [None])])

def test_kernel_from_cube_no_kernel_group():
    with pytest.raises(KeyError):
       with tempfile.NamedTemporaryFile('w+') as cube:
           cube.write('')
           cube.flush()
           util.generate_kernels_from_cube(cube.name)

def test_get_preferences_arg(tmpdir, pvl_one_group):
    with open(tmpdir.join('IsisPrefrences'), 'w+') as pvl_file:
        pvl_file.write(pvl_one_group)
        pvl_file.flush()

        pvl_obj = util.get_isis_preferences(pvl_file.name)
        pvl_obj_from_dict = util.get_isis_preferences({**pvl_obj})

        assert pvl_obj['Test']['t'] == 't1'
        assert pvl_obj == pvl_obj_from_dict

def test_get_prefernces_arg_isisroot(monkeypatch, tmpdir, pvl_one_group, pvl_two_group):
    monkeypatch.setenv('ISISROOT', str(tmpdir))

    with open(tmpdir.join('IsisPreferences'), 'w+') as pvl_isisroot_file:
        with open(tmpdir.join('arg_prefs.pvl'), 'w+') as pvl_arg_file:
            pvl_arg_file.write(pvl_two_group)
            pvl_arg_file.flush()

            pvl_isisroot_file.write(pvl_one_group)
            pvl_isisroot_file.flush()

            pvl_obj = util.get_isis_preferences(pvl_arg_file.name)

            assert pvl_obj['Test']['t'] == 't2'
            assert pvl_obj['Data']['b'] == 'b2'
            assert pvl_obj['Data']['a'] == 'a2'
            assert pvl_obj['Data']['r'] == 'r2'

def test_dict_to_lower():
    data = {'F': {'O' : {'O': 1}, 'B': {'A': 2}}}
    expected  = {'f': {'o' : {'o': 1}, 'b': {'a': 2}}}
    assert util.dict_to_lower(data) == expected

def test_get_prefernces_arg_isisroot_home(monkeypatch, tmpdir, pvl_one_group, pvl_two_group, pvl_three_group):
    tmpdir.mkdir('.Isis')
    monkeypatch.setenv('ISISROOT', str(tmpdir))
    monkeypatch.setenv('HOME', str(tmpdir))

    with open(tmpdir.join('arg_prefs.pvl'), 'w+') as pvl_arg_file:
        with open(tmpdir.join('.Isis', 'IsisPreferences'), 'w+') as pvl_home_file:
            with open(tmpdir.join('IsisPreferences'), 'w+') as pvl_isisroot_file:
                pvl_arg_file.write(pvl_one_group)
                pvl_arg_file.flush()

                pvl_home_file.write(pvl_three_group)
                pvl_home_file.flush()

                pvl_isisroot_file.write(pvl_two_group)
                pvl_isisroot_file.flush()

                pvl_obj = util.get_isis_preferences(pvl_arg_file.name)

                assert pvl_obj['Test']['t'] == 't1'
                assert pvl_obj['Data']['b'] == 'b3'


@pytest.mark.parametrize('filename', [os.path.join('.Isis', 'IsisPreferences'), 'IsisPreferences'])
def test_get_prefrences_malformed_files(monkeypatch, tmpdir, filename):
    monkeypatch.setenv('ISISROOT', str(tmpdir))
    monkeypatch.setenv('HOME', str(tmpdir))
    tmpdir.mkdir('.Isis')

    with pytest.raises(pvl.decoder.ParseError):
        with open(tmpdir.join(filename), 'w+') as brokenpref:
            brokenpref.write('Totally not PVL')
            brokenpref.flush()
            util.get_isis_preferences()

    with pytest.raises(pvl.decoder.ParseError):
        util.get_isis_preferences(tmpdir.join(filename))


@pytest.mark.parametrize('string,expected,case_sensative', [('$bar/baz', '/bar/baz', False), ('$bar/$foo/baz', '/bar//foo/baz', True), ('$BAR/$FOO/baz', '/bar//foo/baz', False)])
def test_expand_vars(string, expected, case_sensative):
    user_vars = {'foo': '/foo', 'bar': '/bar'}
    result = util.expandvars(string, env_dict=user_vars, case_sensative=case_sensative)
    assert result == expected


@pytest.mark.parametrize('search_kwargs,expected',
    [({'years':'2009', 'versions':'v01'}, {'count':1, 'data':[{'path':join('foo-b-v01', 'foo_2009_v01.tm'), 'year':'2009', 'mission':'foo', 'version':'v01'}]}),
     ({'versions':'v02', 'years':2010}, {'count': 1,  'data': [{'path':join('bar-b-v01', 'bar_2010_v02.tm'), 'year':'2010', 'mission':'bar', 'version': 'v02'}]})])
def test_get_metakernels(tmpdir, search_kwargs, expected):
    tmpdir.mkdir('foo-b-v01')
    tmpdir.mkdir('bar-b-v01')

    open(tmpdir.join('foo-b-v01', 'foo_2009_v01.tm'), 'w').close()
    open(tmpdir.join('bar-b-v01', 'bar_2010_v02.tm'), 'w').close()

    search_result =  util.get_metakernels(str(tmpdir), **search_kwargs)
    # we can't know the tmpdir at parameterization, append it here
    for r in expected['data']:
        r['path'] = str(tmpdir.join(r['path']))

    assert search_result == expected

@pytest.mark.parametrize('search_kwargs', [{'years':'2010'}, {'years':2010}, {'years': [2010]}, {'years': ['2010']}, {'years': set(['2010', '1999', '1776'])},
    {'missions':'bar', 'versions':'v20'}, {'missions': ['bar'], 'versions':'v20'}, {'missions': 'bar', 'versions':['v20', 'v03']}, {'missions':set(['bar']),'years': 2010, 'versions': 'latest'} ])
def test_get_metakernels_search_args(tmpdir, search_kwargs):
    tmpdir.mkdir('foo-b-v01')
    tmpdir.mkdir('bar-b-v01')

    open(tmpdir.join('foo-b-v01', 'foo_2009_v01.tm'), 'w').close()
    open(tmpdir.join('bar-b-v01', 'bar_9009_v01.tm'), 'w').close()
    open(tmpdir.join('bar-b-v01', 'bar_2009_v10.tm'), 'w').close()

    test_mk = tmpdir.join('bar-b-v01', 'bar_2010_v20.tm')
    open(test_mk, 'w').close()

    search_result =  util.get_metakernels(str(tmpdir), **search_kwargs)

    expected = {
        'count' : 1,
        'data' : [{
                'year' : '2010',
                'mission' : 'bar',
                'version': 'v20',
                'path': test_mk
            }]
    }

    assert search_result == expected

@pytest.mark.parametrize('search_kwargs,expected_count', [({'years':'2010'}, 2), ({'years': ['1990', '2009']}, 4), ({'years':'9009'}, 1), ({'years':'all'}, 7), ({'years':[]},7),  ({'versions':'latest'}, 6), ({'versions':'all'},7), ({'versions':[]}, 7), ({'versions':None}, 7),  ({'versions':['v20']}, 2), ({'versions':['v10', 'v01']}, 4), ({'missions': 'foo'}, 3), ({'missions':'bar'},3), ({'missions':'baz'},1), ({'missions':'all'}, 7), ({'missions':['foo', 'bar'], 'versions': 'v01', 'years':
    2009}, 1), ({}, 7), ({'versions': 'latest', 'missions':'foo'}, 2), ({'missions': 'not_real'}, 0)])
def test_get_metakernels_search_counts(tmpdir, search_kwargs, expected_count):
    tmpdir.mkdir('foo-b-v01')
    tmpdir.mkdir('bar-b-v01')
    tmpdir.mkdir('baz-b-v100')

    open(tmpdir.join('foo-b-v01', 'foo_2009_v01.tm'), 'w').close()
    open(tmpdir.join('foo-b-v01', 'foo_2009_v20.tm'), 'w').close()
    open(tmpdir.join('foo-b-v01', 'foo_2010_v20.tm'), 'w').close()
    open(tmpdir.join('bar-b-v01', 'bar_9009_v01.tm'), 'w').close()
    open(tmpdir.join('bar-b-v01', 'bar_2009_v10.tm'), 'w').close()
    open(tmpdir.join('bar-b-v01', 'bar_2010_v02.tm'), 'w').close()
    open(tmpdir.join('baz-b-v100', 'baz_1990_v10.tm'), 'w').close()


    search_result =  util.get_metakernels(str(tmpdir), **search_kwargs)
    assert search_result['count'] == expected_count

def test_create_spk_dependency_tree():
    de430_output ="""
BRIEF -- Version 4.0.0, September 8, 2010 -- Toolkit Version N0066


Summary for: de430.bsp

Bodies: MERCURY BARYCENTER (1) w.r.t. SOLAR SYSTEM BARYCENTER (0)
        VENUS BARYCENTER (2) w.r.t. SOLAR SYSTEM BARYCENTER (0)
        EARTH BARYCENTER (3) w.r.t. SOLAR SYSTEM BARYCENTER (0)
        MARS BARYCENTER (4) w.r.t. SOLAR SYSTEM BARYCENTER (0)
        JUPITER BARYCENTER (5) w.r.t. SOLAR SYSTEM BARYCENTER (0)
        SATURN BARYCENTER (6) w.r.t. SOLAR SYSTEM BARYCENTER (0)
        URANUS BARYCENTER (7) w.r.t. SOLAR SYSTEM BARYCENTER (0)
        NEPTUNE BARYCENTER (8) w.r.t. SOLAR SYSTEM BARYCENTER (0)
        PLUTO BARYCENTER (9) w.r.t. SOLAR SYSTEM BARYCENTER (0)
        SUN (10) w.r.t. SOLAR SYSTEM BARYCENTER (0)
        MERCURY (199) w.r.t. MERCURY BARYCENTER (1)
        VENUS (299) w.r.t. VENUS BARYCENTER (2)
        MOON (301) w.r.t. EARTH BARYCENTER (3)
        EARTH (399) w.r.t. EARTH BARYCENTER (3)
        Start of Interval (ET)              End of Interval (ET)
        -----------------------------       -----------------------------
        1549 DEC 31 00:00:00.000            2650 JAN 25 00:00:00.000
"""
    msgr_20040803_20150430_od431sc_2_output ="""
BRIEF -- Version 4.0.0, September 8, 2010 -- Toolkit Version N0066


Summary for: msgr_20040803_20150430_od431sc_2.bsp

Body: MESSENGER (-236) w.r.t. MERCURY BARYCENTER (1)
      Start of Interval (ET)              End of Interval (ET)
      -----------------------------       -----------------------------
      2008 JAN 13 19:18:06.919            2008 JAN 15 18:52:08.364
      2008 OCT 05 06:12:17.599            2008 OCT 07 11:08:05.670
      2009 SEP 28 05:25:44.180            2009 OCT 01 14:07:55.870
      2011 MAR 15 11:20:36.100            2015 APR 30 19:27:09.351

Body: MESSENGER (-236) w.r.t. VENUS BARYCENTER (2)
      Start of Interval (ET)              End of Interval (ET)
      -----------------------------       -----------------------------
      2006 OCT 16 19:26:46.293            2006 OCT 31 22:15:29.222
      2007 MAY 29 09:28:46.998            2007 JUN 13 15:30:49.997

Body: MESSENGER (-236) w.r.t. SUN (10)
      Start of Interval (ET)              End of Interval (ET)
      -----------------------------       -----------------------------
      2004 AUG 10 04:06:05.612            2005 JUL 26 22:39:53.204
      2005 AUG 09 16:04:35.204            2006 OCT 16 19:26:46.293
      2006 OCT 31 22:15:29.222            2007 MAY 29 09:28:46.998
      2007 JUN 13 15:30:49.997            2008 JAN 13 19:18:06.919
      2008 JAN 15 18:52:08.364            2008 OCT 05 06:12:17.599
      2008 OCT 07 11:08:05.670            2009 SEP 28 05:25:44.180
      2009 OCT 01 14:07:55.870            2011 MAR 15 11:20:36.100

Body: MESSENGER (-236) w.r.t. EARTH (399)
      Start of Interval (ET)              End of Interval (ET)
      -----------------------------       -----------------------------
      2004 AUG 03 07:14:39.393            2004 AUG 10 04:06:05.612
      2005 JUL 26 22:39:53.204            2005 AUG 09 16:04:35.204

Bodies: MERCURY BARYCENTER (1) w.r.t. SOLAR SYSTEM BARYCENTER (0)
        EARTH BARYCENTER (3) w.r.t. SOLAR SYSTEM BARYCENTER (0)
        Start of Interval (ET)              End of Interval (ET)
        -----------------------------       -----------------------------
        2004 AUG 03 07:14:39.393            2015 APR 30 19:27:09.351

"""
    de430_mock = MagicMock(spec=subprocess.CompletedProcess)
    de430_mock.stdout = de430_output
    msgr_20040803_20150430_od431sc_2_mock = MagicMock(spec=subprocess.CompletedProcess)
    msgr_20040803_20150430_od431sc_2_mock.stdout = msgr_20040803_20150430_od431sc_2_output

    expected_tree = nx.DiGraph()
    expected_tree.add_edge(1, 0, kernel='msgr_20040803_20150430_od431sc_2.bsp')
    expected_tree.add_edge(2, 0, kernel='de430.bsp')
    expected_tree.add_edge(3, 0, kernel='msgr_20040803_20150430_od431sc_2.bsp')
    expected_tree.add_edge(4, 0, kernel='de430.bsp')
    expected_tree.add_edge(5, 0, kernel='de430.bsp')
    expected_tree.add_edge(6, 0, kernel='de430.bsp')
    expected_tree.add_edge(7, 0, kernel='de430.bsp')
    expected_tree.add_edge(8, 0, kernel='de430.bsp')
    expected_tree.add_edge(9, 0, kernel='de430.bsp')
    expected_tree.add_edge(10, 0, kernel='de430.bsp')
    expected_tree.add_edge(199, 1, kernel='de430.bsp')
    expected_tree.add_edge(299, 2, kernel='de430.bsp')
    expected_tree.add_edge(301, 3, kernel='de430.bsp')
    expected_tree.add_edge(399, 3, kernel='de430.bsp')
    expected_tree.add_edge(-236, 1, kernel='msgr_20040803_20150430_od431sc_2.bsp')
    expected_tree.add_edge(-236, 2, kernel='msgr_20040803_20150430_od431sc_2.bsp')
    expected_tree.add_edge(-236, 10, kernel='msgr_20040803_20150430_od431sc_2.bsp')
    expected_tree.add_edge(-236, 399, kernel='msgr_20040803_20150430_od431sc_2.bsp')

    with patch('subprocess.run', side_effect = [de430_mock, msgr_20040803_20150430_od431sc_2_mock]) as run_mock:
        dep_tree = util.create_spk_dependency_tree(['de430.bsp', 'msgr_sc_EN1072174528M.bsp'])
        run_mock.assert_any_call(["brief", "-c de430.bsp"],
                                 capture_output=True,
                                 check=True,
                                 text=True)
        run_mock.assert_any_call(["brief", "-c msgr_sc_EN1072174528M.bsp"],
                                 capture_output=True,
                                 check=True,
                                 text=True)
    assert nx.is_isomorphic(dep_tree, expected_tree)

def test_spkmerge_config_string():
    dep_tree = nx.DiGraph()
    dep_tree.add_edge(1, 0, kernel='msgr_20040803_20150430_od431sc_2.bsp')
    dep_tree.add_edge(2, 0, kernel='de430.bsp')
    dep_tree.add_edge(3, 0, kernel='msgr_20040803_20150430_od431sc_2.bsp')
    dep_tree.add_edge(4, 0, kernel='de430.bsp')
    dep_tree.add_edge(5, 0, kernel='de430.bsp')
    dep_tree.add_edge(6, 0, kernel='de430.bsp')
    dep_tree.add_edge(7, 0, kernel='de430.bsp')
    dep_tree.add_edge(8, 0, kernel='de430.bsp')
    dep_tree.add_edge(9, 0, kernel='de430.bsp')
    dep_tree.add_edge(10, 0, kernel='de430.bsp')
    dep_tree.add_edge(199, 1, kernel='de430.bsp')
    dep_tree.add_edge(299, 2, kernel='de430.bsp')
    dep_tree.add_edge(301, 3, kernel='de430.bsp')
    dep_tree.add_edge(399, 3, kernel='de430.bsp')
    dep_tree.add_edge(-236, 1, kernel='msgr_20040803_20150430_od431sc_2.bsp')
    dep_tree.add_edge(-236, 2, kernel='msgr_20040803_20150430_od431sc_2.bsp')
    dep_tree.add_edge(-236, 10, kernel='msgr_20040803_20150430_od431sc_2.bsp')
    dep_tree.add_edge(-236, 399, kernel='msgr_20040803_20150430_od431sc_2.bsp')

    config_string = util.spkmerge_config_string(dep_tree,
                                                'theoutput.bsp',
                                                [-236, 199, 10],
                                                'thelsk.tls',
                                                'the start UTC string',
                                                'the stop UTC string')
    assert config_string == """LEAPSECONDS_KERNEL     = thelsk.tls
SPK_KERNEL             = theoutput.bsp
   BODIES              = 0, 1, 199, 10, -236
   BEGIN_TIME          = the start UTC string
   END_TIME            = the stop UTC string
   SOURCE_SPK_KERNEL   = de430.bsp
      INCLUDE_COMMENTS = no
   SOURCE_SPK_KERNEL   = msgr_20040803_20150430_od431sc_2.bsp
      INCLUDE_COMMENTS = no
""" or config_string == """LEAPSECONDS_KERNEL     = thelsk.tls
SPK_KERNEL             = theoutput.bsp
   BODIES              = 0, 1, 199, 10, -236
   BEGIN_TIME          = the start UTC string
   END_TIME            = the stop UTC string
   SOURCE_SPK_KERNEL   = msgr_20040803_20150430_od431sc_2.bsp
      INCLUDE_COMMENTS = no
   SOURCE_SPK_KERNEL   = de430.bsp
      INCLUDE_COMMENTS = no
"""

def test_get_ck_frames():
    msgr_0905_v02_output = """
CKBRIEF -- Version 6.1.0, June 27, 2014 -- Toolkit Version N0066


Summary for: msgr_0905_v02.bc

Objects  Interval Begin ET        Interval End ET          AV
-------- ------------------------ ------------------------ ---
-236001  NEED LSK AND SCLK FILES  NEED LSK AND SCLK FILES  Y
-236002  NEED LSK AND SCLK FILES  NEED LSK AND SCLK FILES  Y
-236002  NEED LSK AND SCLK FILES  NEED LSK AND SCLK FILES  Y
-236000  NEED LSK AND SCLK FILES  NEED LSK AND SCLK FILES  Y
-236002  NEED LSK AND SCLK FILES  NEED LSK AND SCLK FILES  Y

"""
    msgr_0905_v02_mock = MagicMock(spec=subprocess.CompletedProcess)
    msgr_0905_v02_mock.stdout = msgr_0905_v02_output
    with patch('subprocess.run', side_effect = [msgr_0905_v02_mock]) as run_mock:
        frames = util.get_ck_frames('msgr_0905_v02.bc')
        run_mock.assert_any_call(["ckbrief", "-t msgr_0905_v02.bc"],
                                 capture_output=True,
                                 check=True,
                                 text=True)
    assert frames == [-236002, -236001, -236000]<|MERGE_RESOLUTION|>--- conflicted
+++ resolved
@@ -8,11 +8,9 @@
 import spiceypy as spice
 import pvl
 from unittest import mock
-<<<<<<< HEAD
 from unittest.mock import MagicMock, patch
-=======
+
 from collections import OrderedDict
->>>>>>> 67768d66
 
 import ale
 from ale import util
@@ -76,7 +74,7 @@
       delsystem32 = yes
     End_Group
     """
-    
+
 @pytest.fixture
 def pvl_four_group():
     # Mock of the DataDirectory group
@@ -93,7 +91,7 @@
         cube.flush()
         kernels = util.generate_kernels_from_cube(cube.name)
     assert kernels == ['$messenger/targetposition0', '$messenger/targetposition1','$messenger/instrumentposition', '$messenger/instrumentpointing0', '$messenger/instrumentpointing1', '$base/attitudeshape', '$messenger/instrument', '$base/clock']
-    
+
 def test_kernel_from_cube_list_expanded(monkeypatch, tmpdir, pvl_four_group, cube_kernels):
     monkeypatch.setenv('ISISROOT', str(tmpdir))
     monkeypatch.setenv('ISIS3DATA', '/test/path')
@@ -101,20 +99,20 @@
     with open(tmpdir.join('IsisPreferences'), 'w+') as pvl_isisroot_file:
         pvl_isisroot_file.write(pvl_four_group)
         pvl_isisroot_file.flush()
-    
+
     with tempfile.NamedTemporaryFile('r+') as cube:
         cube.write(cube_kernels)
         cube.flush()
         kernels = util.generate_kernels_from_cube(cube.name, expand=True)
     assert kernels == ['/test/path/messenger/targetposition0', '/test/path/messenger/targetposition1', '/test/path/messenger/instrumentposition', '/test/path/messenger/instrumentpointing0', '/test/path/messenger/instrumentpointing1', '/test/path/base/attitudeshape', '/test/path/messenger/instrument', '/test/path/base/clock']
-    
+
 def test_kernel_from_cube_dict(cube_kernels):
     with tempfile.NamedTemporaryFile('r+') as cube:
         cube.write(cube_kernels)
         cube.flush()
         kernels = util.generate_kernels_from_cube(cube.name, format_as='dict')
     assert kernels == OrderedDict([('TargetPosition', ['$messenger/targetposition0', '$messenger/targetposition1']), ('InstrumentPosition', ['$messenger/instrumentposition']), ('InstrumentPointing', ['$messenger/instrumentpointing0', '$messenger/instrumentpointing1']), ('Frame', [None]), ('TargetAttitudeShape', ['$base/attitudeshape']), ('Instrument', ['$messenger/instrument']), ('InstrumentAddendum', [None]), ('LeapSecond', [None]), ('SpacecraftClock', ['$base/clock']), ('Extra', [None]), ('Clock', [None])])
-    
+
 def test_kernel_from_cube_dict_expanded(monkeypatch, tmpdir, pvl_four_group, cube_kernels):
     monkeypatch.setenv('ISISROOT', str(tmpdir))
     monkeypatch.setenv('ISIS3DATA', '/test/path')
@@ -122,7 +120,7 @@
     with open(tmpdir.join('IsisPreferences'), 'w+') as pvl_isisroot_file:
         pvl_isisroot_file.write(pvl_four_group)
         pvl_isisroot_file.flush()
-        
+
     with tempfile.NamedTemporaryFile('r+') as cube:
         cube.write(cube_kernels)
         cube.flush()
