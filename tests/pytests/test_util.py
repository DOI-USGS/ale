--- conflicted
+++ resolved
@@ -73,8 +73,6 @@
     assert obj["Settings"]["delsystem32"] == "yes"
 
 
-<<<<<<< HEAD
-=======
 def test_find_kernels(cube_kernels, tmpdir):
     ck_db = """
     Object = Pointing
@@ -201,7 +199,6 @@
            cube.flush()
            util.generate_kernels_from_cube(cube.name)
 
->>>>>>> 5961cab5
 def test_get_preferences_arg(tmpdir, pvl_one_group):
     with open(tmpdir.join('IsisPrefrences'), 'w+') as pvl_file:
         pvl_file.write(pvl_one_group)
