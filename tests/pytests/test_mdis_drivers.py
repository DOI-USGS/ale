import pytest
import pvl
import os
import subprocess
import numpy as np
import spiceypy as spice

<<<<<<< HEAD
=======
import ale
from ale.drivers import mes_drivers
from ale.base import data_naif
from ale.base import label_pds3
from ale.base import label_isis
>>>>>>> 985aa4a2

from conftest import get_image_kernels, convert_kernels

import ale
from ale.base import data_naif

<<<<<<< HEAD
# We have to re-assign spiceypy because other tests overwrite it
ale.base.data_naif.spice = spice

from ale.drivers.messenger_drivers import MessengerMdisPds3NaifSpiceDriver
=======
data_naif.spice = simplespice
mes_drivers.spice = simplespice
label_pds3.spice = simplespice

from ale.drivers.mes_drivers import MessengerMdisPds3NaifSpiceDriver
from ale.drivers.mes_drivers import MessengerMdisIsisLabelNaifSpiceDriver
>>>>>>> 985aa4a2

@pytest.fixture(scope="module", autouse=True)
def test_kernels():
    kernels = get_image_kernels('EN1072174528M')
    updated_kernels, binary_kernels = convert_kernels(kernels)
    spice.furnsh(updated_kernels)
    yield
    spice.unload(updated_kernels)
    for kern in binary_kernels:
        os.remove(kern)

@pytest.fixture
def Pds3Driver():
    pds_label = """
PDS_VERSION_ID               = PDS3

/* ** FILE FORMAT ** */
RECORD_TYPE                  = FIXED_LENGTH
RECORD_BYTES                 = 512
FILE_RECORDS                 = 0526
LABEL_RECORDS                = 0014

/* ** POINTERS TO START BYTE OFFSET OF OBJECTS IN IMAGE FILE ** */
^IMAGE                       = 0015

/* ** GENERAL DATA DESCRIPTION PARAMETERS ** */
MISSION_NAME                 = MESSENGER
INSTRUMENT_HOST_NAME         = MESSENGER
DATA_SET_ID                  = MESS-E/V/H-MDIS-2-EDR-RAWDATA-V1.0
DATA_QUALITY_ID              = 0000001000000000
PRODUCT_ID                   = EN1072174528M
PRODUCT_VERSION_ID           = 3
SOURCE_PRODUCT_ID            = 1072174528_IM6
PRODUCER_INSTITUTION_NAME    = "APPLIED COHERENT TECHNOLOGY CORPORATION"
SOFTWARE_NAME                = MDIS2EDR
SOFTWARE_VERSION_ID          = 1.1
MISSION_PHASE_NAME           = "MERCURY ORBIT YEAR 5"
TARGET_NAME                  = MERCURY
SEQUENCE_NAME                = N/A
OBSERVATION_ID               = 8386282
OBSERVATION_TYPE             = (Monochrome, "Ridealong NAC")
SITE_ID                      = N/A

/* ** TIME PARAMETERS ** */
START_TIME                   = 2015-04-24T04:42:19.666463
STOP_TIME                    = 2015-04-24T04:42:19.667463
SPACECRAFT_CLOCK_START_COUNT = 2/0072174528:989000
SPACECRAFT_CLOCK_STOP_COUNT  = 2/0072174528:990000
ORBIT_NUMBER                 = 4086
PRODUCT_CREATION_TIME        = 2015-04-30T18:25:23

/* **  INSTRUMENT ENGINEERING PARAMETERS ** */
INSTRUMENT_NAME              = "MERCURY DUAL IMAGING SYSTEM NARROW ANGLE
                                CAMERA"
INSTRUMENT_ID                = MDIS-NAC
FILTER_NAME                  = "748 BP 53"
FILTER_NUMBER                = N/A
CENTER_FILTER_WAVELENGTH     = 747.7 <NM>
BANDWIDTH                    = 52.6 <NM>
EXPOSURE_DURATION            = 1 <MS>
EXPOSURE_TYPE                = AUTO
DETECTOR_TEMPERATURE         = -11.62 <DEGC>
FOCAL_PLANE_TEMPERATURE      = 4.07 <DEGC>
FILTER_TEMPERATURE           = N/A
OPTICS_TEMPERATURE           = 17.08 <DEGC>

/* ** INSTRUMENT RAW PARAMETERS ** */
MESS:MET_EXP                 = 72174528
MESS:IMG_ID_LSB              = 63210
MESS:IMG_ID_MSB              = 127
MESS:ATT_CLOCK_COUNT         = 72174526
MESS:ATT_Q1                  = -0.21372859
MESS:ATT_Q2                  = 0.89161116
MESS:ATT_Q3                  = 0.18185951
MESS:ATT_Q4                  = -0.35535437
MESS:ATT_FLAG                = 6
MESS:PIV_POS_MOTOR           = 24711
MESS:PIV_GOAL                = N/A
MESS:PIV_POS                 = 15
MESS:PIV_READ                = 20588
MESS:PIV_CAL                 = -26758
MESS:FW_GOAL                 = 17376
MESS:FW_POS                  = 17348
MESS:FW_READ                 = 17348
MESS:CCD_TEMP                = 1139
MESS:CAM_T1                  = 532
MESS:CAM_T2                  = 590
MESS:EXPOSURE                = 1
MESS:DPU_ID                  = 0
MESS:IMAGER                  = 1
MESS:SOURCE                  = 0
MESS:FPU_BIN                 = 1
MESS:COMP12_8                = 1
MESS:COMP_ALG                = 1
MESS:COMP_FST                = 1
MESS:TIME_PLS                = 2
MESS:LATCH_UP                = 0
MESS:EXP_MODE                = 1
MESS:PIV_STAT                = 3
MESS:PIV_MPEN                = 0
MESS:PIV_PV                  = 1
MESS:PIV_RV                  = 1
MESS:FW_PV                   = 1
MESS:FW_RV                   = 1
MESS:AEX_STAT                = 384
MESS:AEX_STHR                = 5
MESS:AEX_TGTB                = 1830
MESS:AEX_BACB                = 240
MESS:AEX_MAXE                = 989
MESS:AEX_MINE                = 1
MESS:DLNKPRIO                = 6
MESS:WVLRATIO                = 0
MESS:PIXELBIN                = 0
MESS:SUBFRAME                = 0
MESS:SUBF_X1                 = 0
MESS:SUBF_Y1                 = 0
MESS:SUBF_DX1                = 0
MESS:SUBF_DY1                = 0
MESS:SUBF_X2                 = 0
MESS:SUBF_Y2                 = 0
MESS:SUBF_DX2                = 0
MESS:SUBF_DY2                = 0
MESS:SUBF_X3                 = 0
MESS:SUBF_Y3                 = 0
MESS:SUBF_DX3                = 0
MESS:SUBF_DY3                = 0
MESS:SUBF_X4                 = 0
MESS:SUBF_Y4                 = 0
MESS:SUBF_DX4                = 0
MESS:SUBF_DY4                = 0
MESS:SUBF_X5                 = 0
MESS:SUBF_Y5                 = 0
MESS:SUBF_DX5                = 0
MESS:SUBF_DY5                = 0
MESS:CRITOPNV                = 0
MESS:JAILBARS                = 0
MESS:JB_X0                   = 0
MESS:JB_X1                   = 0
MESS:JB_SPACE                = 0

/* ** GEOMETRY INFORMATION ** */
RIGHT_ASCENSION              = 166.36588 <DEG>
DECLINATION                  = -43.07155 <DEG>
TWIST_ANGLE                  = 139.85881 <DEG>
RA_DEC_REF_PIXEL             = (256.00000, 256.00000)
RETICLE_POINT_RA             = (167.79928, 166.25168, 166.49610,
                                164.92873) <DEG>
RETICLE_POINT_DECLINATION    = (-42.96478, -42.01944, -44.11712,
                                -43.14701) <DEG>

/* ** TARGET PARAMETERS ** */
SC_TARGET_POSITION_VECTOR    = (1844.15964, -966.49167, 1322.58870) <KM>
TARGET_CENTER_DISTANCE       = 2466.63167 <KM>

/* ** TARGET WITHIN SENSOR FOV ** */
SLANT_DISTANCE               = 27.62593 <KM>
CENTER_LATITUDE              = 46.26998 <DEG>
CENTER_LONGITUDE             = 248.17066 <DEG>
HORIZONTAL_PIXEL_SCALE       = 1.40755 <M>
VERTICAL_PIXEL_SCALE         = 1.40755 <M>
SMEAR_MAGNITUDE              = 5.46538 <PIXELS>
SMEAR_AZIMUTH                = 116.74551 <DEG>
NORTH_AZIMUTH                = 285.65482 <DEG>
RETICLE_POINT_LATITUDE       = (46.27574, 46.28052, 46.25946, 46.26440) <DEG>
RETICLE_POINT_LONGITUDE      = (248.15510, 248.17933, 248.16185,
                                248.18619) <DEG>

/* ** SPACECRAFT POSITION WITH RESPECT TO CENTRAL BODY ** */
SUB_SPACECRAFT_LATITUDE      = 46.31528 <DEG>
SUB_SPACECRAFT_LONGITUDE     = 248.41010 <DEG>
SPACECRAFT_ALTITUDE          = 26.63167 <KM>
SUB_SPACECRAFT_AZIMUTH       = 0.75989 <DEG>

/* ** SPACECRAFT LOCATION ** */
SPACECRAFT_SOLAR_DISTANCE    = 46897197.01783 <KM>
SC_SUN_POSITION_VECTOR       = (-11803272.08016, 39512922.09768,
                                22332909.43056) <KM>
SC_SUN_VELOCITY_VECTOR       = (59.06790, 11.91448, -2.90638) <KM/S>

/* ** VIEWING AND LIGHTING GEOMETRY (SUN ON TARGET) ** */
SOLAR_DISTANCE               = 46897845.70492 <KM>
SUB_SOLAR_AZIMUTH            = 179.40784 <DEG>
SUB_SOLAR_LATITUDE           = 0.03430 <DEG>
SUB_SOLAR_LONGITUDE          = 180.75406 <DEG>
INCIDENCE_ANGLE              = 74.58267 <DEG>
PHASE_ANGLE                  = 90.08323 <DEG>
EMISSION_ANGLE               = 15.50437 <DEG>
LOCAL_HOUR_ANGLE             = 247.41661 <DEG>

Object = IMAGE
  LINES                 = 512
  LINE_SAMPLES          = 512
  SAMPLE_TYPE           = UNSIGNED_INTEGER
  SAMPLE_BITS           = 8
  UNIT                  = N/A
  DARK_STRIP_MEAN       = 28.711

  /* ** IMAGE STATISTICS OF  ** */
  /* ** THE EXPOSED CCD AREA ** */
  MINIMUM               = 28.000
  MAXIMUM               = 78.000
  MEAN                  = 46.360
  STANDARD_DEVIATION    = 10.323

  /* ** PIXEL COUNTS ** */
  SATURATED_PIXEL_COUNT = 0
  MISSING_PIXELS        = 0
End_Object

/* ** GEOMETRY FOR EACH SUBFRAME ** */
Group = SUBFRAME1_PARAMETERS
  RETICLE_POINT_LATITUDE  = (N/A, N/A, N/A, N/A)
  RETICLE_POINT_LONGITUDE = (N/A, N/A, N/A, N/A)
End_Group

Group = SUBFRAME2_PARAMETERS
  RETICLE_POINT_LATITUDE  = (N/A, N/A, N/A, N/A)
  RETICLE_POINT_LONGITUDE = (N/A, N/A, N/A, N/A)
End_Group

Group = SUBFRAME3_PARAMETERS
  RETICLE_POINT_LATITUDE  = (N/A, N/A, N/A, N/A)
  RETICLE_POINT_LONGITUDE = (N/A, N/A, N/A, N/A)
End_Group

Group = SUBFRAME4_PARAMETERS
  RETICLE_POINT_LATITUDE  = (N/A, N/A, N/A, N/A)
  RETICLE_POINT_LONGITUDE = (N/A, N/A, N/A, N/A)
End_Group

Group = SUBFRAME5_PARAMETERS
  RETICLE_POINT_LATITUDE  = (N/A, N/A, N/A, N/A)
  RETICLE_POINT_LONGITUDE = (N/A, N/A, N/A, N/A)
End_Group
End
"""
    return MessengerMdisPds3NaifSpiceDriver(pds_label)

def test_short_mission_name(Pds3Driver):
    assert Pds3Driver.short_mission_name=='mes'

@pytest.fixture
def IsisLabelDriver():
    return MessengerMdisIsisLabelNaifSpiceDriver("")

def test_test_image_lines(Pds3Driver):
    assert Pds3Driver.image_lines == 512

def test_image_samples(Pds3Driver):
    assert Pds3Driver.image_lines == 512

def test_usgscsm_distortion_model(Pds3Driver):
    dist = Pds3Driver.usgscsm_distortion_model
    assert 'transverse' in dist
    assert 'x' in dist['transverse']
    assert 'y' in dist['transverse']
    np.testing.assert_almost_equal(dist['transverse']['x'],
                                   [0.0,
                                    1.0018542696238023333,
                                    0.0,
                                    0.0,
                                   -5.0944404749411114E-4,
                                    0.0,
                                    1.0040104714688569E-5,
                                    0.0,
                                    1.0040104714688569E-5,
                                    0.0])
    np.testing.assert_almost_equal(dist['transverse']['y'],
                                   [0.0,
                                    0.0,
                                    1.0,
                                    9.06001059499675E-4,
                                    0.0,
                                    3.5748426266207586E-4,
                                    0.0,
                                    1.0040104714688569E-5,
                                    0.0,
                                    1.0040104714688569E-5])

def test_detector_start_line(Pds3Driver):
    assert Pds3Driver.detector_start_line == 1

def test_detector_start_sample(Pds3Driver):
    assert Pds3Driver.detector_start_sample == 9

def test_sample_summing(Pds3Driver):
    assert Pds3Driver.sample_summing == 2

def test_line_summing(Pds3Driver):
    assert Pds3Driver.line_summing == 2

def test_platform_name(Pds3Driver):
    assert Pds3Driver.platform_name == 'MESSENGER'

def test_sensor_name(Pds3Driver):
    assert Pds3Driver.sensor_name == 'MERCURY DUAL IMAGING SYSTEM NARROW ANGLE CAMERA'

def test_target_body_radii(Pds3Driver):
    np.testing.assert_equal(Pds3Driver.target_body_radii, [2439.4, 2439.4, 2439.4])

def test_focal_length(Pds3Driver):
    assert Pds3Driver.focal_length == 549.5535053027719

def test_detector_center_line(Pds3Driver):
    assert Pds3Driver.detector_center_line == 512

def test_detector_center_sample(Pds3Driver):
    assert Pds3Driver.detector_center_sample == 512

def test_sensor_position(Pds3Driver):
    """
    Returns
    -------
    : (positions, velocities, times)
      a tuple containing a list of positions, a list of velocities, and a list of times
    """
    position, velocity, time = Pds3Driver.sensor_position
    image_et = spice.scs2e(-236, '2/0072174528:989000') + 0.0005
    expected_state, _ = spice.spkez(199, image_et, 'IAU_MERCURY', 'LT+S', -236)
    expected_position = -1000 * np.asarray(expected_state[:3])
    expected_velocity = -1000 * np.asarray(expected_state[3:])
    np.testing.assert_allclose(position,
                               [expected_position],
                               rtol=1e-8)
    np.testing.assert_allclose(velocity,
                               [expected_velocity],
                               rtol=1e-8)
    np.testing.assert_almost_equal(time,
                                   [image_et])

def test_frame_chain(Pds3Driver):
    assert Pds3Driver.frame_chain.has_node(1)
    assert Pds3Driver.frame_chain.has_node(10011)
    assert Pds3Driver.frame_chain.has_node(-236820)
    image_et = spice.scs2e(-236, '2/0072174528:989000') + 0.0005
    target_to_j2000 = Pds3Driver.frame_chain.compute_rotation(10011, 1)
    target_to_j2000_mat = spice.pxform('IAU_MERCURY', 'J2000', image_et)
    target_to_j2000_quats = spice.m2q(target_to_j2000_mat)
    np.testing.assert_almost_equal(target_to_j2000.quats,
                                   [-np.roll(target_to_j2000_quats, -1)])
    sensor_to_j2000 = Pds3Driver.frame_chain.compute_rotation(-236820, 1)
    sensor_to_j2000_mat = spice.pxform('MSGR_MDIS_NAC', 'J2000', image_et)
    sensor_to_j2000_quats = spice.m2q(sensor_to_j2000_mat)
    np.testing.assert_almost_equal(sensor_to_j2000.quats,
                                   [-np.roll(sensor_to_j2000_quats, -1)])



def test_sun_position(Pds3Driver):
    position, velocity, time = Pds3Driver.sun_position
    image_et = spice.scs2e(-236, '2/0072174528:989000') + 0.0005
    expected_state, _ = spice.spkez(10, image_et, 'IAU_MERCURY', 'LT+S', 199)
    expected_position = 1000 * np.asarray(expected_state[:3])
    expected_velocity = 1000 * np.asarray(expected_state[3:])
    np.testing.assert_allclose(position,
                               [expected_position],
                               rtol=1e-8)
    np.testing.assert_allclose(velocity,
                               [expected_velocity],
                               rtol=1e-8)
    np.testing.assert_almost_equal(time,
                                   [image_et])

def test_target_name(Pds3Driver):
    assert Pds3Driver.target_name == 'MERCURY'

def test_target_frame_id(Pds3Driver):
    assert Pds3Driver.target_frame_id == 10011

def test_sensor_frame_id(Pds3Driver):
    assert Pds3Driver.sensor_frame_id == -236820

def test_isis_naif_keywords(Pds3Driver):
    expected_keywords = {
        'BODY199_RADII' : Pds3Driver.target_body_radii,
        'BODY_FRAME_CODE' : 10011,
        'INS-236820_PIXEL_SIZE' : 0.014,
        'INS-236820_ITRANSL' : [0.0, 0.0, 71.42857143],
        'INS-236820_ITRANSS' : [0.0, 71.42857143, 0.0],
        'INS-236820_FOCAL_LENGTH' : 549.5535053027719,
        'INS-236820_BORESIGHT_SAMPLE' : 512.5,
        'INS-236820_BORESIGHT_LINE' : 512.5
    }
    assert set(Pds3Driver.isis_naif_keywords.keys()) == set(expected_keywords.keys())
    for key, value in Pds3Driver.isis_naif_keywords.items():
        if isinstance(value, np.ndarray):
            np.testing.assert_almost_equal(value, expected_keywords[key])
        else:
            assert value == expected_keywords[key]

def test_sensor_model_version(Pds3Driver):
    assert Pds3Driver.sensor_model_version == 2

<<<<<<< HEAD
def test_focal2pixel_lines(Pds3Driver):
    np.testing.assert_almost_equal(Pds3Driver.focal2pixel_lines,
                                   [0.0, 0.0, 71.42857143])

def test_focal2pixel_samples(Pds3Driver):
    np.testing.assert_almost_equal(Pds3Driver.focal2pixel_samples,
                                   [0.0, 71.42857143, 0.0])

def test_pixel2focal_x(Pds3Driver):
    np.testing.assert_almost_equal(Pds3Driver.pixel2focal_x,
                                   [0.0, 0.014, 0.0])

def test_pixel2focal_y(Pds3Driver):
    np.testing.assert_almost_equal(Pds3Driver.pixel2focal_y,
                                   [0.0, 0.0, 0.014])

def test_ephemeris_start_time(Pds3Driver):
    assert Pds3Driver.ephemeris_start_time == 483122606.8520247

def test_ephemeris_stop_time(Pds3Driver):
    assert Pds3Driver.ephemeris_stop_time == 483122606.85302466

def test_center_ephemeris_time(Pds3Driver):
    assert Pds3Driver.center_ephemeris_time == 483122606.85252464
=======
@patch('ale.base.data_naif.NaifSpice.odtx', 123)
@patch('ale.base.data_naif.NaifSpice.odty', 321)
def test_usgscsm_distortion_model_pds3(Pds3Driver):
    assert Pds3Driver.usgscsm_distortion_model['transverse']['x'] == 123
    assert Pds3Driver.usgscsm_distortion_model['transverse']['y'] == 321

def test_instrument_id_isis(IsisLabelDriver):
    with patch('ale.base.label_isis.IsisLabel.instrument_id', new_callable=PropertyMock) as mock_id:
        mock_id.return_value = 'MDIS-WAC'
        assert IsisLabelDriver.instrument_id == 'MSGR_MDIS_WAC'
        mock_id.return_value = 'MDIS-NAC'
        assert IsisLabelDriver.instrument_id == 'MSGR_MDIS_NAC'

@patch("ale.base.label_isis.IsisLabel.spacecraft_clock_start_count", 123)
@patch("ale.base.data_naif.NaifSpice.spacecraft_id", 321)
def test_ephemeris_start_time_isis(IsisLabelDriver):
    assert IsisLabelDriver.ephemeris_start_time == .1

@patch('ale.base.data_naif.NaifSpice.odtx', 123)
@patch('ale.base.data_naif.NaifSpice.odty', 321)
def test_usgscsm_distortion_model_isis(IsisLabelDriver):
    assert IsisLabelDriver.usgscsm_distortion_model['transverse']['x'] == 123
    assert IsisLabelDriver.usgscsm_distortion_model['transverse']['y'] == 321

@patch('ale.base.data_naif.NaifSpice.ikid', 100)
def test_fikid_isis(IsisLabelDriver):
    with patch.dict(IsisLabelDriver.label, {'IsisCube': {'BandBin' : {'Number' : 10 }}}) as f:
        assert IsisLabelDriver.fikid == 90

@patch('ale.drivers.mes_drivers.MessengerMdisIsisLabelNaifSpiceDriver.fikid', 1)
def test_focal_length_isis(IsisLabelDriver):
    with patch.dict(IsisLabelDriver.label, {'IsisCube': {'Instrument': {'FocalPlaneTemperature':
    pvl._collections.Units(value=1, units='<DEGC>')}}}) as f:
        assert IsisLabelDriver.focal_length == 5

@patch('ale.base.data_naif.NaifSpice.ikid', 100)
def test_detector_start_sample_isis(IsisLabelDriver):
    assert IsisLabelDriver.detector_start_sample == 1

@patch('ale.base.data_naif.NaifSpice.ikid', 100)
def test_detector_start_line_isis(IsisLabelDriver):
    assert IsisLabelDriver.detector_start_line == 1

@patch('ale.base.data_naif.NaifSpice.ikid', 100)
def test_detector_center_line_isis(IsisLabelDriver):
    assert IsisLabelDriver.detector_center_line == 0.5

@patch('ale.base.data_naif.NaifSpice.ikid', 100)
def detector_center_sample_isis(IsisLabelDriver):
    assert IsisLabelDriver.detector_center_sample == 0.5

def test_sensor_model_version_isis(IsisLabelDriver):
    assert IsisLabelDriver.sensor_model_version == 2
>>>>>>> 985aa4a2
<|MERGE_RESOLUTION|>--- conflicted
+++ resolved
@@ -5,33 +5,16 @@
 import numpy as np
 import spiceypy as spice
 
-<<<<<<< HEAD
-=======
-import ale
-from ale.drivers import mes_drivers
-from ale.base import data_naif
-from ale.base import label_pds3
-from ale.base import label_isis
->>>>>>> 985aa4a2
 
 from conftest import get_image_kernels, convert_kernels
 
 import ale
 from ale.base import data_naif
 
-<<<<<<< HEAD
 # We have to re-assign spiceypy because other tests overwrite it
 ale.base.data_naif.spice = spice
 
 from ale.drivers.messenger_drivers import MessengerMdisPds3NaifSpiceDriver
-=======
-data_naif.spice = simplespice
-mes_drivers.spice = simplespice
-label_pds3.spice = simplespice
-
-from ale.drivers.mes_drivers import MessengerMdisPds3NaifSpiceDriver
-from ale.drivers.mes_drivers import MessengerMdisIsisLabelNaifSpiceDriver
->>>>>>> 985aa4a2
 
 @pytest.fixture(scope="module", autouse=True)
 def test_kernels():
@@ -425,7 +408,6 @@
 def test_sensor_model_version(Pds3Driver):
     assert Pds3Driver.sensor_model_version == 2
 
-<<<<<<< HEAD
 def test_focal2pixel_lines(Pds3Driver):
     np.testing.assert_almost_equal(Pds3Driver.focal2pixel_lines,
                                    [0.0, 0.0, 71.42857143])
@@ -449,59 +431,4 @@
     assert Pds3Driver.ephemeris_stop_time == 483122606.85302466
 
 def test_center_ephemeris_time(Pds3Driver):
-    assert Pds3Driver.center_ephemeris_time == 483122606.85252464
-=======
-@patch('ale.base.data_naif.NaifSpice.odtx', 123)
-@patch('ale.base.data_naif.NaifSpice.odty', 321)
-def test_usgscsm_distortion_model_pds3(Pds3Driver):
-    assert Pds3Driver.usgscsm_distortion_model['transverse']['x'] == 123
-    assert Pds3Driver.usgscsm_distortion_model['transverse']['y'] == 321
-
-def test_instrument_id_isis(IsisLabelDriver):
-    with patch('ale.base.label_isis.IsisLabel.instrument_id', new_callable=PropertyMock) as mock_id:
-        mock_id.return_value = 'MDIS-WAC'
-        assert IsisLabelDriver.instrument_id == 'MSGR_MDIS_WAC'
-        mock_id.return_value = 'MDIS-NAC'
-        assert IsisLabelDriver.instrument_id == 'MSGR_MDIS_NAC'
-
-@patch("ale.base.label_isis.IsisLabel.spacecraft_clock_start_count", 123)
-@patch("ale.base.data_naif.NaifSpice.spacecraft_id", 321)
-def test_ephemeris_start_time_isis(IsisLabelDriver):
-    assert IsisLabelDriver.ephemeris_start_time == .1
-
-@patch('ale.base.data_naif.NaifSpice.odtx', 123)
-@patch('ale.base.data_naif.NaifSpice.odty', 321)
-def test_usgscsm_distortion_model_isis(IsisLabelDriver):
-    assert IsisLabelDriver.usgscsm_distortion_model['transverse']['x'] == 123
-    assert IsisLabelDriver.usgscsm_distortion_model['transverse']['y'] == 321
-
-@patch('ale.base.data_naif.NaifSpice.ikid', 100)
-def test_fikid_isis(IsisLabelDriver):
-    with patch.dict(IsisLabelDriver.label, {'IsisCube': {'BandBin' : {'Number' : 10 }}}) as f:
-        assert IsisLabelDriver.fikid == 90
-
-@patch('ale.drivers.mes_drivers.MessengerMdisIsisLabelNaifSpiceDriver.fikid', 1)
-def test_focal_length_isis(IsisLabelDriver):
-    with patch.dict(IsisLabelDriver.label, {'IsisCube': {'Instrument': {'FocalPlaneTemperature':
-    pvl._collections.Units(value=1, units='<DEGC>')}}}) as f:
-        assert IsisLabelDriver.focal_length == 5
-
-@patch('ale.base.data_naif.NaifSpice.ikid', 100)
-def test_detector_start_sample_isis(IsisLabelDriver):
-    assert IsisLabelDriver.detector_start_sample == 1
-
-@patch('ale.base.data_naif.NaifSpice.ikid', 100)
-def test_detector_start_line_isis(IsisLabelDriver):
-    assert IsisLabelDriver.detector_start_line == 1
-
-@patch('ale.base.data_naif.NaifSpice.ikid', 100)
-def test_detector_center_line_isis(IsisLabelDriver):
-    assert IsisLabelDriver.detector_center_line == 0.5
-
-@patch('ale.base.data_naif.NaifSpice.ikid', 100)
-def detector_center_sample_isis(IsisLabelDriver):
-    assert IsisLabelDriver.detector_center_sample == 0.5
-
-def test_sensor_model_version_isis(IsisLabelDriver):
-    assert IsisLabelDriver.sensor_model_version == 2
->>>>>>> 985aa4a2
+    assert Pds3Driver.center_ephemeris_time == 483122606.85252464