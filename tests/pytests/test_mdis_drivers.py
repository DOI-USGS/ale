--- conflicted
+++ resolved
@@ -346,13 +346,6 @@
 """
         return MessengerMdisPds3NaifSpiceDriver(label)
 
-<<<<<<< HEAD
-def test_test_image_lines(Pds3Driver):
-    assert Pds3Driver.image_lines == 512
-
-def test_image_samples(Pds3Driver):
-    assert Pds3Driver.image_samples == 512
-=======
 def test_short_mission_name(driver):
     assert driver.short_mission_name == 'mes'
 
@@ -361,7 +354,6 @@
 
 def test_image_samples(driver):
     assert driver.image_samples == 512
->>>>>>> 03c69ce1
 
 def test_usgscsm_distortion_model(driver):
     dist = driver.usgscsm_distortion_model
