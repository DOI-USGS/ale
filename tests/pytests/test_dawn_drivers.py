--- conflicted
+++ resolved
@@ -6,12 +6,7 @@
 import json
 
 import unittest
-<<<<<<< HEAD
-from unittest import mock
-from unittest.mock import patch
-=======
 from unittest.mock import PropertyMock, patch, call
->>>>>>> 6d740875
 from ale.drivers import AleJsonEncoder
 from conftest import get_image_label, get_image_kernels, get_isd, convert_kernels, compare_dicts
 
@@ -188,8 +183,10 @@
     def test_ephemeris_start_time(self):
         with patch('ale.spiceql_access.spiceql_call', side_effect=[54321, 12345]) as spiceql_call:
             assert self.driver.ephemeris_start_time == 12345.193
-<<<<<<< HEAD
-            scs2e.assert_called_with(-203, '488002612:246')
+            calls = [call('NonMemo_translateNameToCode', {'frame': 'DAWN', 'mission': 'fc2', 'searchKernels': False}, False),
+                     call('strSclkToEt', {'frameCode': 54321, 'sclk': '488002612:246', 'mission': 'fc2', 'searchKernels': False}, False)]
+            spiceql_call.assert_has_calls(calls)
+            assert spiceql_call.call_count == 2
 
 
 # ========= Test dawn vir isis3label and naifspice driver =========
@@ -276,9 +273,3 @@
     def test_has_articulation_kernel(self):
         ale.spice_root = "/foo/bar"
         assert self.driver.has_articulation_kernel == False
-=======
-            calls = [call('NonMemo_translateNameToCode', {'frame': 'DAWN', 'mission': 'fc2', 'searchKernels': False}, False),
-                     call('strSclkToEt', {'frameCode': 54321, 'sclk': '488002612:246', 'mission': 'fc2', 'searchKernels': False}, False)]
-            spiceql_call.assert_has_calls(calls)
-            assert spiceql_call.call_count == 2
->>>>>>> 6d740875
