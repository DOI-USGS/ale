--- conflicted
+++ resolved
@@ -3,13 +3,7 @@
 import pvl
 
 import ale
-<<<<<<< HEAD
 from ale.drivers import kaguya_drivers
-=======
-from ale.drivers import selene_drivers
-from ale.base import data_naif
-from ale.base import label_pds3
->>>>>>> 985aa4a2
 
 from unittest.mock import PropertyMock, patch
 
@@ -18,13 +12,7 @@
 
 simplespice = SimpleSpice()
 
-<<<<<<< HEAD
 kaguya_drivers.spice = simplespice
-=======
-data_naif.spice = simplespice
-selene_drivers.spice = simplespice
-label_pds3.spice = simplespice
->>>>>>> 985aa4a2
 
 from ale.drivers.selene_drivers import KaguyaTcPds3NaifSpiceDriver
 
