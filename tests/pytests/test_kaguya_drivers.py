import pytest
import numpy as np
import pvl

import ale
from ale.drivers import selene_drivers
<<<<<<< HEAD
from ale.base import data_naif
from ale.base import label_pds3
=======
>>>>>>> 08cc9652

from unittest.mock import PropertyMock, patch

# 'Mock' the spice module where it is imported
from conftest import SimpleSpice, get_mockkernels

simplespice = SimpleSpice()

<<<<<<< HEAD
data_naif.spice = simplespice
selene_drivers.spice = simplespice
label_pds3.spice = simplespice
=======
selene_drivers.spice = simplespice
>>>>>>> 08cc9652

from ale.drivers.selene_drivers import KaguyaTcPds3NaifSpiceDriver

KaguyaTcPds3NaifSpiceDriver.metakernel = get_mockkernels

@pytest.fixture
def driver():
    return KaguyaTcPds3NaifSpiceDriver("")

def test_short_mission_name(driver):
    assert driver.short_mission_name=='selene'

@patch('ale.base.label_pds3.Pds3Label.instrument_id', 123)
def test_instrument_id(driver):
    with patch.dict(driver.label, {'SWATH_MODE_ID':'NOMINAL', 'PRODUCT_SET_ID':'TC_w_Level2B0' }) as f:
        assert driver.instrument_id == 'LISM_123_WTN'

@patch('ale.base.label_pds3.Pds3Label.instrument_id', 123)
def test_ikid(driver):
    assert driver.ikid == -12345

def test_spacecraft_clock_stop_count(driver):
    with patch.dict(driver.label, {'CORRECTED_SC_CLOCK_STOP_COUNT':
        pvl._collections.Units(value=105, units='<sec>')}) as f:
        assert driver.spacecraft_clock_stop_count == 105

def test_spacecraft_clock_start_count(driver):
    with patch.dict(driver.label, {'CORRECTED_SC_CLOCK_START_COUNT':
        pvl._collections.Units(value=501, units='<sec>')}) as f:
        assert driver.spacecraft_clock_start_count == 501

@patch('ale.base.data_naif.NaifSpice.spacecraft_id', -131)
def test_ephemeris_stop_time(driver):
    with patch.dict(driver.label, {'CORRECTED_SC_CLOCK_STOP_COUNT':
                                   pvl._collections.Units(value=501, units='<sec>')}) as f:
        assert driver.ephemeris_stop_time == 0.1

@patch('ale.base.data_naif.NaifSpice.spacecraft_id', -131)
def test_ephemeris_start_time(driver):
    with patch.dict(driver.label, {'CORRECTED_SC_CLOCK_START_COUNT':
                                   pvl._collections.Units(value=501, units='<sec>')}) as f:
        assert driver.ephemeris_start_time == 0.1

@patch('ale.base.label_pds3.Pds3Label.instrument_id', 123)
def test_detector_center_line(driver):
    assert driver.detector_center_line == 0.5

@patch('ale.base.label_pds3.Pds3Label.instrument_id', 123)
def test_detector_center_sample(driver):
    assert driver.detector_center_sample == 0.5

@patch('ale.base.label_pds3.Pds3Label.instrument_id', 123)
@patch('ale.base.label_pds3.Pds3Label.target_name', 'MOON')
def test_sensor_orientation(driver):
    with patch('ale.base.type_sensor.LineScanner.ephemeris_time', new_callable=PropertyMock) as mock_time:
        mock_time.return_value = np.linspace(100,200,2)
        assert driver._sensor_orientation == [[2,3,4,1], [2,3,4,1]]

def test_reference_frame(driver):
    with patch('ale.base.label_pds3.Pds3Label.target_name', new_callable=PropertyMock) as mock_target_name:
        mock_target_name.return_value = 'MOOn'
        assert driver.reference_frame == 'MOON_ME'
        mock_target_name.return_value = 'sun'
        assert driver.reference_frame == 'NO TARGET'

@patch('ale.base.label_pds3.Pds3Label.instrument_id', 123)
def test_focal2pixel_samples(driver):
    assert driver.focal2pixel_samples == [0, 0, -1]

@patch('ale.base.label_pds3.Pds3Label.instrument_id', 123)
def test_focal2pixel_lines(driver):
    assert driver.focal2pixel_lines == [0, -1, 0]

@patch('ale.base.label_pds3.Pds3Label.instrument_id', 123)
def test_odkx(driver):
    assert driver._odkx == [1, 1, 1, 1]

@patch('ale.base.label_pds3.Pds3Label.instrument_id', 123)
def test_odky(driver):
    assert driver._odky == [1, 1, 1, 1]

def test_line_exposure_duration(driver):
    with patch.dict(driver.label, {'CORRECTED_SAMPLING_INTERVAL':
        pvl._collections.Units(value=1000, units='<msec>')}) as f:
        assert driver.line_exposure_duration == 1
    with patch.dict(driver.label, {'CORRECTED_SAMPLING_INTERVAL':
        [pvl._collections.Units(value=10000, units='<msec>'), 1]}) as f:
         assert driver.line_exposure_duration == 10

@patch('ale.base.label_pds3.Pds3Label.instrument_id', 123)
def test_focal_length(driver):
    assert driver.focal_length == 1

@patch('ale.base.label_pds3.Pds3Label.instrument_id', 123)
def test_usgscsm_distortion_model(driver):
    distortion_model = driver.usgscsm_distortion_model
    assert distortion_model['kaguyatc']['x'] == [1, 1, 1, 1]
    assert distortion_model['kaguyatc']['y'] == [1, 1, 1, 1]

def test_detector_start_sample(driver):
    with patch.dict(driver.label, {'FIRST_PIXEL_NUMBER': 123}) as f:
        assert driver.detector_start_sample == 123

def test_sensor_model_version(driver):
    assert driver.sensor_model_version == 1<|MERGE_RESOLUTION|>--- conflicted
+++ resolved
@@ -4,11 +4,6 @@
 
 import ale
 from ale.drivers import selene_drivers
-<<<<<<< HEAD
-from ale.base import data_naif
-from ale.base import label_pds3
-=======
->>>>>>> 08cc9652
 
 from unittest.mock import PropertyMock, patch
 
@@ -16,14 +11,7 @@
 from conftest import SimpleSpice, get_mockkernels
 
 simplespice = SimpleSpice()
-
-<<<<<<< HEAD
-data_naif.spice = simplespice
 selene_drivers.spice = simplespice
-label_pds3.spice = simplespice
-=======
-selene_drivers.spice = simplespice
->>>>>>> 08cc9652
 
 from ale.drivers.selene_drivers import KaguyaTcPds3NaifSpiceDriver
 
