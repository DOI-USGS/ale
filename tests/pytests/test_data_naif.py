--- conflicted
+++ resolved
@@ -15,7 +15,6 @@
 from ale.base import data_naif
 from ale.base import base
 
-<<<<<<< HEAD
 class test_data_naif(unittest.TestCase):
 
     def setUp(self):
@@ -103,18 +102,9 @@
              patch('ale.base.base.Driver.spacecraft_clock_stop_count', new_callable=PropertyMock) as spacecraft_clock_stop_count:
             spacecraft_name.return_value = 'MRO'
             spacecraft_clock_stop_count.return_value = '1/60000'
-=======
-@pytest.fixture
-def test_naif_data():
-    naif_data = NaifSpice()
-    naif_data.instrument_id = "INSTRUMENT"
-    naif_data.target_name = "TARGET"
-    naif_data.ephemeris_time = [0, 1]
->>>>>>> 5a5589ca
 
             assert self.driver.ephemeris_stop_time == -631135148.8160615
 
-<<<<<<< HEAD
     def test_detector_center_sample(self):
         with patch('ale.base.base.Driver.instrument_id', new_callable=PropertyMock) as instrument_id:
             instrument_id.return_value = 'MRO_CTX'
@@ -141,40 +131,4 @@
             assert len(sun_velocities) == 1
             np.testing.assert_allclose(sun_velocities[0], [9.89744122e+06, 8.97428529e+06, 8.82936862e+02])
             assert len(times) == 1
-            np.testing.assert_allclose(times[0], 2.97088785e+08)
-=======
-@pytest.fixture
-def test_naif_data_with_kernels():
-    kernels = ['one', 'two', 'three','four']
-    FakeNaifDriver = type("FakeNaifDriver", (base.Driver, data_naif.NaifSpice), {})
-    return FakeNaifDriver("", props={'kernels': kernels})
-
-def test_target_id(test_naif_data):
-    with patch('spiceypy.bods2c', return_value=-12345) as bods2c:
-        assert test_naif_data.target_id == -12345
-        bods2c.assert_called_once_with("TARGET")
-
-def test_pixel_size(test_naif_data):
-    with patch('spiceypy.bods2c', return_value=-12345) as bods2c, \
-         patch('spiceypy.gdpool', return_value=[1]) as gdpool:
-        assert test_naif_data.pixel_size == (0.001)
-        bods2c.assert_called_once_with("INSTRUMENT")
-        gdpool.assert_called_once_with("INS-12345_PIXEL_SIZE", 0, 1)
-
-def test_radii(test_naif_data):
-    with patch('spiceypy.bodvrd', return_value=(3, np.arange(3))) as bodvrd:
-        np.testing.assert_equal(test_naif_data.target_body_radii, np.arange(3))
-        bodvrd.assert_called_once_with("TARGET", "RADII", 3)
-
-def test_target_frame_id(test_naif_data):
-    with patch('spiceypy.bods2c', return_value=12345) as bods2c, \
-         patch('spiceypy.cidfrm', return_value=(-12345, "TEST_FRAME")) as cidfrm:
-        assert test_naif_data.target_frame_id == -12345
-        bods2c.assert_called_once_with("TARGET")
-        cidfrm.assert_called_once_with(12345)
-
-def test_spice_kernel_list(test_naif_data_with_kernels):
-    with patch('spiceypy.furnsh') as furnsh:
-        with test_naif_data_with_kernels as t:
-            assert furnsh.call_args_list == [call('one'), call('two'), call('three'), call('four')]
->>>>>>> 5a5589ca
+            np.testing.assert_allclose(times[0], 2.97088785e+08)