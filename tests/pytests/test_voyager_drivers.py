import os
import json
import unittest
from unittest.mock import patch

import pytest
import numpy as np
import spiceypy as spice

import ale
from ale.drivers.mro_drivers import MroCtxPds3LabelNaifSpiceDriver, MroCtxIsisLabelNaifSpiceDriver, MroCtxIsisLabelIsisSpiceDriver

from conftest import get_image_kernels, convert_kernels, get_image_label, compare_dicts

<<<<<<< HEAD
image_dict = {
    # Voyager 2 NAC
    'c2065022': {
        'isis': {
            'CameraVersion': 1,
            'NaifKeywords': {'BODY502_RADII': [1564.13, 1561.23, 1560.93],
                             'BODY_FRAME_CODE': 10024,
                             'BODY_CODE': 502,
                             'FRAME_-32101_CLASS_ID': -32101.0,
                             'TKFRAME_-32101_AXES': [1.0, 2.0, 3.0],
                             'TKFRAME_-32101_SPEC': 'ANGLES',
                             'INS-32101_CK_REFERENCE_ID': 2.0,
                             'TKFRAME_-32101_ANGLES': [0.0, 0.0, 0.0],
                             'FRAME_-32101_CENTER': -32.0,
                             'INS-32101_PLATFORM_ID': -32001.0,
                             'TKFRAME_-32101_RELATIVE': 'VG2_SCAN_PLATFORM',
                             'INS-32101_FOCAL_LENGTH': 1503.49,
                             'INS-32101_TRANSX': [0.0, 0.011789473651194, 0.0],
                             'FRAME_-32101_CLASS': 4.0,
                             'INS-32101_TRANSY': [0.0, 0.0, 0.011789473651194],
                             'INS-32101_BORESIGHT': [0.0, 0.0, 1.0],
                             'INS-32101_PIXEL_PITCH': 0.011789473651194,
                             'INS-32101_FOV_SHAPE': 'RECTANGLE',
                             'INS-32101_ITRANSL': [0.0, 0.0, 84.8214288089711],
                             'INS-32101_ITRANSS': [0.0, 84.8214288089711, 0.0],
                             'INS-32101_FOV_BOUNDARY_CORNERS': [0.003700098, 0.003700098, 1.0, -0.003700098, 0.003700098, 1.0, -0.003700098, -0.003700098, 1.0, 0.003700098],
                             'INS-32101_CK_FRAME_ID': -32100.0,
                             'TKFRAME_-32101_UNITS': 'DEGREES',
                             'INS-32101_FOV_FRAME': 'VG2_ISSNA',
                             'INS-32101_CK_TIME_TOLERANCE': 2000.0,
                             'INS-32101_SPK_TIME_BIAS': 0.0,
                             'INS-32101_CK_TIME_BIAS': 0.0,
                             'FRAME_-32101_NAME': 'VG2_ISSNA'},
            'InstrumentPointing': {'TimeDependentFrames': [-32100, 2, 1],
                                   'ConstantFrames': [-32101, -32100],
                                   'ConstantRotation': (1.0, 0.0, 0.0, 0.0, 1.0, 0.0, 0.0, 0.0, 1.0),
                                   'CkTableStartTime': -646346832.89712,
                                   'CkTableEndTime': -646346832.89712,
                                   'CkTableOriginalSize': 1,
                                   'EphemerisTimes': [-646346832.89712],
                                   'Quaternions': [[0.34057881936764,0.085849252725072,0.69748691965044,-0.62461825983655]]},
            'BodyRotation': {'TimeDependentFrames': [10024, 1],
                             'CkTableStartTime': -646346832.89712,
                             'CkTableEndTime': -646346832.89712,
                             'CkTableOriginalSize': 1,
                             'EphemerisTimes': [-646346832.89712],
                             'Quaternions': [[-0.029536576144092695, 0.010097306192904288, 0.22183794661925513, -0.9745837883512549]]},
            'InstrumentPosition': {'SpkTableStartTime': -646346832.89712,
                                   'SpkTableEndTime': -646346832.89712,
                                   'SpkTableOriginalSize': 1,
                                   'EphemerisTimes': [-646346832.89712],
                                   'Positions': [[133425.48293894,184605.07752753,-3162.2190909154]],
                                   'Velocities': [[-10.722770423744,2.0367821121285,-0.64314600586812]]},
            'SunPosition': {'SpkTableStartTime': -646346832.8971245,
                            'SpkTableEndTime': -646346832.8971245,
                            'SpkTableOriginalSize': 1,
                            'EphemerisTimes': [-646346832.8971245],
                            'Positions': [[588004836.49532,-489060608.67696,-224000895.4511]],
                            'Velocities': [[9.1115543713942,-4.4506204607189,-2.785930492615]]}}},
    # Voyage 2 WAC
    'c2065801' : {
        'isis' : {
            'CameraVersion': 1,
            'NaifKeywords': {'BODY599_RADII': [71492.0, 71492.0, 66854.0],
                             'BODY_FRAME_CODE': 10015,
                             'BODY_CODE': 599,
                             'INS-32102_FOV_SHAPE': 'RECTANGLE',
                             'INS-32102_PLATFORM_ID': -32002.0,
                             'FRAME_-32102_CLASS': 4.0,
                             'INS-32102_CK_REFERENCE_ID': 2.0,
                             'INS-32102_FOV_FRAME': 'VG2_ISSWA',
                             'FRAME_-32102_CLASS_ID': -32102.0,
                             'TKFRAME_-32102_ANGLES': [0.171102, 0.0068, -0.0308],
                             'FRAME_-32102_CENTER': -32.0,
                             'INS-32102_PIXEL_PITCH': 0.0116661644275479,
                             'TKFRAME_-32102_RELATIVE': 'VG2_SCAN_PLATFORM',
                             'TKFRAME_-32102_UNITS': 'DEGREES',
                             'INS-32102_CK_FRAME_ID': -32100.0,
                             'INS-32102_TRANSX': [0.0, 0.0116661644275479, 0.0],
                             'INS-32102_TRANSY': [0.0, 0.0, 0.0116661644275479],
                             'INS-32102_CK_TIME_BIAS': 0.0,
                             'INS-32102_SPK_TIME_BIAS': 0.0,
                             'INS-32102_FOV_BOUNDARY_CORNERS': [0.02765, 0.02765, 1.0, -0.02765, 0.02765, 1.0, -0.02765, -0.02765, 1.0, 0.02765],
                             'FRAME_-32102_NAME': 'VG2_ISSWA',
                             'TKFRAME_-32102_AXES': [3.0, 1.0, 2.0],
                             'TKFRAME_-32102_SPEC': 'ANGLES',
                             'INS-32102_BORESIGHT': [0.0, 0.0, 1.0],
                             'INS-32102_ITRANSL': [0.0, 0.0, 85.7179757931961],
                             'INS-32102_ITRANSS': [0.0, 85.7179757931961, 0.0],
                             'INS-32102_CK_TIME_TOLERANCE': 2000.0,
                             'INS-32102_FOCAL_LENGTH': 200.77},
            'InstrumentPointing': {'TimeDependentFrames': [-32100, 2, 1],
                                   'ConstantFrames': [-32102, -32100],
                                   'ConstantRotation': [0.9999953963536, -0.0029863521854557, -5.37561379938284e-04, 0.0029862887971166, 0.99999553398688, -1.18682388856997e-04, 5.37913406593448e-04, 1.17076528958573e-04, 0.99999984847112],
                                   'CkTableStartTime': -646324849.03313,
                                   'CkTableEndTime': -646324849.03313,
                                   'CkTableOriginalSize': 1,
                                   'EphemerisTimes': [-646324849.03313],
                                   'Quaternions': [[0.3495693057711,0.14569395751119,0.75146963877355,-0.54024804785301]],
                                   'AngularVelocity' : [[0, 0, 0]]},
            'BodyRotation': {'TimeDependentFrames': [10015, 1],
                             'CkTableStartTime': -646324849.03313,
                             'CkTableEndTime': -646324849.03313,
                             'CkTableOriginalSize': 1,
                             'EphemerisTimes': [-646324849.03313],
                             'Quaternions': [[-0.030328300733922,-6.20657627848567e-04,-0.22073570825636,0.97486181382761]],
                             'AngularVelocity' : [[-2.5673165155352e-06,-7.56760295952808e-05,1.58716581044019e-04]]},
            'InstrumentPosition': {'SpkTableStartTime': -646324849.03313,
                                   'SpkTableEndTime': -646324849.03313,
                                   'SpkTableOriginalSize': 1,
                                   'EphemerisTimes': [-646324849.03313],
                                   'Positions': [[505791.09778057,503456.65486597,125565.58221925]],
                                   'Velocities': [[-15.323164993758,12.206477922116,4.8955647678902]]},
            'SunPosition': {'SpkTableStartTime': -646324849.03313,
                            'SpkTableEndTime': -646324849.03313,
                            'SpkTableOriginalSize': 1,
                            'EphemerisTimes': [-646324849.03313],
                            'Positions': [[588848865.61045,-488873362.10683,-223920792.29514]],
                            'Velocities': [[8.9726279013895,8.4018607734375,3.3830218514148]]}}},
    # Voyager 1 NAC
    'c1637937' : {
        'isis' : {
            'CameraVersion': 1,
            'NaifKeywords': {
                'BODY599_RADII': [71492.0, 71492.0, 66854.0],
                'BODY_FRAME_CODE': 10015,
                'BODY_CODE': 599,
                'INS-31101_CK_REFERENCE_ID': 2.0,
                'INS-31101_FOV_FRAME': 'VG1_ISSNA',
                'FRAME_-31101_CLASS_ID': -31101.0,
                'FRAME_-31101_CLASS': 4.0,
                'INS-31101_FOCAL_LENGTH': 1500.19,
                'INS-31101_FOV_BOUNDARY_CORNERS': [0.003700098, 0.003700098, 1.0, -0.003700098, 0.003700098, 1.0, -0.003700098, -0.003700098, 1.0, 0.003700098],
                'INS-31101_SPK_TIME_BIAS': 0.0,
                'TKFRAME_-31101_RELATIVE': 'VG1_SCAN_PLATFORM',
                'INS-31101_PIXEL_PITCH': 0.0117894735849433,
                'TKFRAME_-31101_UNITS': 'DEGREES',
                'INS-31101_CK_FRAME_ID': -31100.0,
                'TKFRAME_-31101_ANGLES': [0.0, 0.0, 0.0],
                'INS-31101_BORESIGHT': [0.0, 0.0, 1.0],
                'FRAME_-31101_CENTER': -31.0,
                'FRAME_-31101_NAME': 'VG1_ISSNA',
                'TKFRAME_-31101_AXES': [1.0, 2.0, 3.0],
                'TKFRAME_-31101_SPEC': 'ANGLES',
                'INS-31101_ITRANSL': [0.0, 0.0, 84.8214292856238],
                'INS-31101_FOV_SHAPE': 'RECTANGLE',
                'INS-31101_ITRANSS': [0.0, 84.8214292856238, 0.0],
                'INS-31101_CK_TIME_TOLERANCE': 2000.0,
                'INS-31101_CK_TIME_BIAS': 0.0,
                'INS-31101_TRANSX': [0.0, 0.0117894735849433, 0.0],
                'INS-31101_TRANSY': [0.0, 0.0, 0.0117894735849433],
                'INS-31101_PLATFORM_ID': -31001.0
            },
            'InstrumentPointing': {'TimeDependentFrames': [-31100, 2, 1],
                                   'ConstantFrames': [-31101, -31100],
                                   'ConstantRotation': [1.0, 0.0, 0.0, 0.0, 1.0, 0.0, 0.0, 0.0, 1.0],
                                   'CkTableStartTime': -657272652.12756,
                                   'CkTableEndTime': -657272652.12756,
                                   'CkTableOriginalSize': 1,
                                   'EphemerisTimes': [-657272652.12756],
                                   'Quaternions': [[0.72031433366582,0.41050497282467,0.50142106290735,-0.24740623612725]],
                                   'AngularVelocity' : [[0, 0, 0]]},
            'BodyRotation': {'TimeDependentFrames': [10015, 1],
                             'CkTableStartTime': -657272652.12756,
                             'CkTableEndTime': -657272652.12756,
                             'CkTableOriginalSize': 1,
                             'EphemerisTimes': [-657272652.12756],
                             'Quaternions': [[-0.94178424117164,0.21107549573449,-0.06459036849449,0.25360927127957]],
                             'AngularVelocity' : [[-2.56727928293352e-06,-7.56761359620731e-05,1.58716530917873e-04]]},
            'InstrumentPosition': {'SpkTableStartTime': -657272652.12756,
                                   'SpkTableEndTime': -657272652.12756,
                                   'SpkTableOriginalSize': 1,
                                   'EphemerisTimes': [-657272652.12756],
                                   'Positions': [[621054.17544251,-237768.22251899,-133459.63687226]],
                                   'Velocities': [[-9.0157282204086,18.601529664095,7.8879197923768]]},
            'SunPosition': {'SpkTableStartTime': -657272652.12756,
                            'SpkTableEndTime': -657272652.12756,
                            'SpkTableOriginalSize': 1,
                            'EphemerisTimes': [-657272652.12756],
                            'Positions': [[481854496.7487,-572645660.67701,-257224015.26585]],
                            'Velocities': [[10.526843107335,6.8566245058164,2.6826355466889]]}}},
    # Voyager 1 WAC
    'c1638610' : {
        'isis' : {
            'CameraVersion': 1,
            'NaifKeywords': {
                'BODY599_RADII': [71492.0, 71492.0, 66854.0],
                'BODY_FRAME_CODE': 10015,
                'BODY_CODE': 599,
                'INS-31102_CK_REFERENCE_ID': 2.0,
                'INS-31102_BORESIGHT': [0.0, 0.0, 1.0],
                'INS-31102_ITRANSL': [0.0, 0.0, 84.74864939016786],
                'INS-31102_ITRANSS': [0.0, 84.74864939016786, 0.0],
                'TKFRAME_-31102_UNITS': 'DEGREES',
                'INS-31102_FOV_BOUNDARY_CORNERS': [0.02765, 0.02765, 1.0, -0.02765, 0.02765, 1.0, -0.02765, -0.02765, 1.0, 0.02765],
                'INS-31102_TRANSX': [0.0, 0.0117995980726038, 0.0],
                'INS-31102_TRANSY': [0.0, 0.0, 0.0117995980726038],
                'INS-31102_PIXEL_PITCH': 0.0117995980726038,
                'INS-31102_FOV_SHAPE': 'RECTANGLE',
                'FRAME_-31102_CLASS_ID': -31102.0,
                'INS-31102_CK_FRAME_ID': -31100.0,
                'FRAME_-31102_NAME': 'VG1_ISSWA',
                'TKFRAME_-31102_RELATIVE': 'VG1_SCAN_PLATFORM',
                'INS-31102_FOV_FRAME': 'VG1_ISSWA',
                'TKFRAME_-31102_AXES': [3.0, 1.0, 2.0],
                'TKFRAME_-31102_SPEC': 'ANGLES',
                'INS-31102_CK_TIME_BIAS': 0.0,
                'FRAME_-31102_CLASS': 4.0,
                'INS-31102_CK_TIME_TOLERANCE': 2000.0,
                'INS-31102_FOCAL_LENGTH': 200.465,
                'INS-31102_PLATFORM_ID': -31002.0,
                'TKFRAME_-31102_ANGLES': [0.275, -0.0247, 0.0315],
                'FRAME_-31102_CENTER': -31.0,
                'INS-31102_SPK_TIME_BIAS': 0.0
            },
            'InstrumentPointing': {'TimeDependentFrames': [-31100, 2, 1],
                                   'ConstantFrames': [-31102, -31100],
                                   'ConstantRotation': [0.9999883294118, -0.0047998732944479, 5.49778635595958e-04, 0.0047996365689827, 0.99998838875498, 4.31096311889819e-04, -5.51841459656287e-04, -4.28452543098038e-04, 0.99999975594968],
                                   'CkTableStartTime': -657253835.36655,
                                   'CkTableEndTime': -657253835.36655,
                                   'CkTableOriginalSize': 1,
                                   'EphemerisTimes': [-657253835.36655],
                                   'Quaternions': [[0.46307604735879,0.24654067983613,0.71505811639587,-0.4620283083588]],
                                   'AngularVelocity' : [[0, 0, 0]]},
            'BodyRotation': {'TimeDependentFrames': [10015, 1],
                             'CkTableStartTime': -657253835.36655,
                             'CkTableEndTime': -657253835.36655,
                             'CkTableOriginalSize': 1,
                             'EphemerisTimes': [-657253835.36655],
                             'Quaternions': [[-0.33145588393446,0.082010450701863,0.2049367374262,-0.91728524278656]],
                             'AngularVelocity' : [[-2.56727935591209e-06,-7.56761357895015e-05,1.58716530998994e-04]]},
            'InstrumentPosition': {'SpkTableStartTime': -657253835.36655,
                                   'SpkTableEndTime': -657253835.36655,
                                   'SpkTableOriginalSize': 1,
                                   'EphemerisTimes': [-657253835.36655],
                                   'Positions': [[383694.55065317,122950.66054569,23540.017308183]],
                                   'Velocities': [[-17.802074028598,18.817691029493,8.540401625345]]},
            'SunPosition': {'SpkTableStartTime': -657253835.36655,
                            'SpkTableEndTime': -657253835.36655,
                            'SpkTableOriginalSize': 1,
                            'EphemerisTimes': [-657253835.36655],
                            'Positions': [[482052551.97723,-572516618.3529,-257173526.65669]],
                            'Velocities': [[10.524141391076,6.8590005124774,2.6836839348482]]}}}}
=======
@pytest.fixture()
def isis_compare_dict():
    return {
    'CameraVersion': 1,
    'NaifKeywords': {'BODY502_RADII': [1564.13, 1561.23, 1560.93],
                     'BODY_FRAME_CODE': 10024,
                     'BODY_CODE': 502,
                     'FRAME_-32101_CLASS_ID': -32101.0,
                     'TKFRAME_-32101_AXES': [1.0, 2.0, 3.0],
                     'TKFRAME_-32101_SPEC': 'ANGLES',
                     'INS-32101_CK_REFERENCE_ID': 2.0,
                     'TKFRAME_-32101_ANGLES': [0.0, 0.0, 0.0],
                     'FRAME_-32101_CENTER': -32.0,
                     'INS-32101_PLATFORM_ID': -32001.0,
                     'TKFRAME_-32101_RELATIVE': 'VG2_SCAN_PLATFORM',
                     'INS-32101_FOCAL_LENGTH': 1503.49,
                     'INS-32101_TRANSX': [0.0, 0.011789473651194, 0.0],
                     'FRAME_-32101_CLASS': 4.0,
                     'INS-32101_TRANSY': [0.0, 0.0, 0.011789473651194],
                     'INS-32101_BORESIGHT': [0.0, 0.0, 1.0],
                     'INS-32101_PIXEL_PITCH': 0.011789473651194,
                     'INS-32101_FOV_SHAPE': 'RECTANGLE',
                     'INS-32101_ITRANSL': [0.0, 0.0, 84.8214288089711],
                     'INS-32101_ITRANSS': [0.0, 84.8214288089711, 0.0],
                     'INS-32101_FOV_BOUNDARY_CORNERS': [0.003700098, 0.003700098, 1.0, -0.003700098, 0.003700098, 1.0, -0.003700098, -0.003700098, 1.0, 0.003700098],
                     'INS-32101_CK_FRAME_ID': -32100.0,
                     'TKFRAME_-32101_UNITS': 'DEGREES',
                     'INS-32101_FOV_FRAME': 'VG2_ISSNA',
                     'INS-32101_CK_TIME_TOLERANCE': 2000.0,
                     'INS-32101_SPK_TIME_BIAS': 0.0,
                     'INS-32101_CK_TIME_BIAS': 0.0,
                     'FRAME_-32101_NAME': 'VG2_ISSNA'},
    'InstrumentPointing': {'TimeDependentFrames': [-32100, 2, 1],
                           'ConstantFrames': [-32101, -32100],
                           'ConstantRotation': (1.0, 0.0, 0.0, 0.0, 1.0, 0.0, 0.0, 0.0, 1.0),
                           'CkTableStartTime': -646346832.89712,
                           'CkTableEndTime': -646346832.89712,
                           'CkTableOriginalSize': 1,
                           'EphemerisTimes': [-646346832.89712],
                           'Quaternions': [[0.34057881936764,0.085849252725072,0.69748691965044,-0.62461825983655]],
                           'AngularVelocity': [[0.0, 0.0, 0.0]]},
    'BodyRotation': {'TimeDependentFrames': [10024, 1],
                     'CkTableStartTime': -646346832.89712,
                     'CkTableEndTime': -646346832.89712,
                     'CkTableOriginalSize': 1,
                     'EphemerisTimes': [-646346832.89712],
                     'Quaternions': [[-0.029536576144092695, 0.010097306192904288, 0.22183794661925513, -0.9745837883512549]],
                     'AngularVelocity': [[-6.713536787324419e-07, -8.842601122842458e-06, 1.845852958470088e-05]]},
    'InstrumentPosition': {'SpkTableStartTime': -646346832.89712,
                           'SpkTableEndTime': -646346832.89712,
                           'SpkTableOriginalSize': 1,
                           'EphemerisTimes': [-646346832.89712],
                           'Positions': [[133425.48293894,184605.07752753,-3162.2190909154]],
                           'Velocities': [[-10.722770423744,2.0367821121285,-0.64314600586812]]},
    'SunPosition': {'SpkTableStartTime': -646346832.8971245,
                    'SpkTableEndTime': -646346832.8971245,
                    'SpkTableOriginalSize': 1,
                    'EphemerisTimes': [-646346832.8971245],
                    'Positions': [[588004836.49532,-489060608.67696,-224000895.4511]],
                    'Velocities': [[9.1115543713942,-4.4506204607189,-2.785930492615]]}}
>>>>>>> 17a8273e

@pytest.fixture(scope='module')
def test_kernels():
    updated_kernels = {}
    binary_kernels = {}
    for image in image_dict.keys():
        kernels = get_image_kernels(image)
        updated_kernels[image], binary_kernels[image] = convert_kernels(kernels)
    yield updated_kernels
    for kern_list in binary_kernels.values():
        for kern in kern_list:
            os.remove(kern)

@pytest.mark.parametrize("label_type", ['isis3'])
@pytest.mark.parametrize("formatter", ['isis'])
<<<<<<< HEAD
@pytest.mark.parametrize("image", image_dict.keys())
# @pytest.mark.skip(reason="Fails due to angular velocity problems")
def test_voyager_load(test_kernels, label_type, formatter, image):
    label_file = get_image_label(image, label_type)
=======
def test_voyager_load(test_kernels, label_type, formatter, isis_compare_dict):
    label_file = get_image_label('c2065022', label_type)
>>>>>>> 17a8273e

    usgscsm_isd_str = ale.loads(label_file, props={'kernels': test_kernels[image]}, formatter=formatter)
    usgscsm_isd_obj = json.loads(usgscsm_isd_str)
    print(usgscsm_isd_obj)
<<<<<<< HEAD

    assert compare_dicts(usgscsm_isd_obj, image_dict[image][formatter]) == []
=======
    assert compare_dicts(usgscsm_isd_obj, isis_compare_dict) == []
>>>>>>> 17a8273e
<|MERGE_RESOLUTION|>--- conflicted
+++ resolved
@@ -12,7 +12,6 @@
 
 from conftest import get_image_kernels, convert_kernels, get_image_label, compare_dicts
 
-<<<<<<< HEAD
 image_dict = {
     # Voyager 2 NAC
     'c2065022': {
@@ -53,13 +52,15 @@
                                    'CkTableEndTime': -646346832.89712,
                                    'CkTableOriginalSize': 1,
                                    'EphemerisTimes': [-646346832.89712],
-                                   'Quaternions': [[0.34057881936764,0.085849252725072,0.69748691965044,-0.62461825983655]]},
+                                   'Quaternions': [[0.34057881936764,0.085849252725072,0.69748691965044,-0.62461825983655]],
+                                   'AngularVelocity' : [[0, 0, 0]]},
             'BodyRotation': {'TimeDependentFrames': [10024, 1],
                              'CkTableStartTime': -646346832.89712,
                              'CkTableEndTime': -646346832.89712,
                              'CkTableOriginalSize': 1,
                              'EphemerisTimes': [-646346832.89712],
-                             'Quaternions': [[-0.029536576144092695, 0.010097306192904288, 0.22183794661925513, -0.9745837883512549]]},
+                             'Quaternions': [[-0.029536576144092695, 0.010097306192904288, 0.22183794661925513, -0.9745837883512549]],
+                             'AngularVelocity' : [[-1.3462902248136902e-07, -8.86702528492048e-06, 1.8458530884981245e-05]]},
             'InstrumentPosition': {'SpkTableStartTime': -646346832.89712,
                                    'SpkTableEndTime': -646346832.89712,
                                    'SpkTableOriginalSize': 1,
@@ -256,68 +257,6 @@
                             'EphemerisTimes': [-657253835.36655],
                             'Positions': [[482052551.97723,-572516618.3529,-257173526.65669]],
                             'Velocities': [[10.524141391076,6.8590005124774,2.6836839348482]]}}}}
-=======
-@pytest.fixture()
-def isis_compare_dict():
-    return {
-    'CameraVersion': 1,
-    'NaifKeywords': {'BODY502_RADII': [1564.13, 1561.23, 1560.93],
-                     'BODY_FRAME_CODE': 10024,
-                     'BODY_CODE': 502,
-                     'FRAME_-32101_CLASS_ID': -32101.0,
-                     'TKFRAME_-32101_AXES': [1.0, 2.0, 3.0],
-                     'TKFRAME_-32101_SPEC': 'ANGLES',
-                     'INS-32101_CK_REFERENCE_ID': 2.0,
-                     'TKFRAME_-32101_ANGLES': [0.0, 0.0, 0.0],
-                     'FRAME_-32101_CENTER': -32.0,
-                     'INS-32101_PLATFORM_ID': -32001.0,
-                     'TKFRAME_-32101_RELATIVE': 'VG2_SCAN_PLATFORM',
-                     'INS-32101_FOCAL_LENGTH': 1503.49,
-                     'INS-32101_TRANSX': [0.0, 0.011789473651194, 0.0],
-                     'FRAME_-32101_CLASS': 4.0,
-                     'INS-32101_TRANSY': [0.0, 0.0, 0.011789473651194],
-                     'INS-32101_BORESIGHT': [0.0, 0.0, 1.0],
-                     'INS-32101_PIXEL_PITCH': 0.011789473651194,
-                     'INS-32101_FOV_SHAPE': 'RECTANGLE',
-                     'INS-32101_ITRANSL': [0.0, 0.0, 84.8214288089711],
-                     'INS-32101_ITRANSS': [0.0, 84.8214288089711, 0.0],
-                     'INS-32101_FOV_BOUNDARY_CORNERS': [0.003700098, 0.003700098, 1.0, -0.003700098, 0.003700098, 1.0, -0.003700098, -0.003700098, 1.0, 0.003700098],
-                     'INS-32101_CK_FRAME_ID': -32100.0,
-                     'TKFRAME_-32101_UNITS': 'DEGREES',
-                     'INS-32101_FOV_FRAME': 'VG2_ISSNA',
-                     'INS-32101_CK_TIME_TOLERANCE': 2000.0,
-                     'INS-32101_SPK_TIME_BIAS': 0.0,
-                     'INS-32101_CK_TIME_BIAS': 0.0,
-                     'FRAME_-32101_NAME': 'VG2_ISSNA'},
-    'InstrumentPointing': {'TimeDependentFrames': [-32100, 2, 1],
-                           'ConstantFrames': [-32101, -32100],
-                           'ConstantRotation': (1.0, 0.0, 0.0, 0.0, 1.0, 0.0, 0.0, 0.0, 1.0),
-                           'CkTableStartTime': -646346832.89712,
-                           'CkTableEndTime': -646346832.89712,
-                           'CkTableOriginalSize': 1,
-                           'EphemerisTimes': [-646346832.89712],
-                           'Quaternions': [[0.34057881936764,0.085849252725072,0.69748691965044,-0.62461825983655]],
-                           'AngularVelocity': [[0.0, 0.0, 0.0]]},
-    'BodyRotation': {'TimeDependentFrames': [10024, 1],
-                     'CkTableStartTime': -646346832.89712,
-                     'CkTableEndTime': -646346832.89712,
-                     'CkTableOriginalSize': 1,
-                     'EphemerisTimes': [-646346832.89712],
-                     'Quaternions': [[-0.029536576144092695, 0.010097306192904288, 0.22183794661925513, -0.9745837883512549]],
-                     'AngularVelocity': [[-6.713536787324419e-07, -8.842601122842458e-06, 1.845852958470088e-05]]},
-    'InstrumentPosition': {'SpkTableStartTime': -646346832.89712,
-                           'SpkTableEndTime': -646346832.89712,
-                           'SpkTableOriginalSize': 1,
-                           'EphemerisTimes': [-646346832.89712],
-                           'Positions': [[133425.48293894,184605.07752753,-3162.2190909154]],
-                           'Velocities': [[-10.722770423744,2.0367821121285,-0.64314600586812]]},
-    'SunPosition': {'SpkTableStartTime': -646346832.8971245,
-                    'SpkTableEndTime': -646346832.8971245,
-                    'SpkTableOriginalSize': 1,
-                    'EphemerisTimes': [-646346832.8971245],
-                    'Positions': [[588004836.49532,-489060608.67696,-224000895.4511]],
-                    'Velocities': [[9.1115543713942,-4.4506204607189,-2.785930492615]]}}
->>>>>>> 17a8273e
 
 @pytest.fixture(scope='module')
 def test_kernels():
@@ -333,22 +272,12 @@
 
 @pytest.mark.parametrize("label_type", ['isis3'])
 @pytest.mark.parametrize("formatter", ['isis'])
-<<<<<<< HEAD
 @pytest.mark.parametrize("image", image_dict.keys())
-# @pytest.mark.skip(reason="Fails due to angular velocity problems")
 def test_voyager_load(test_kernels, label_type, formatter, image):
     label_file = get_image_label(image, label_type)
-=======
-def test_voyager_load(test_kernels, label_type, formatter, isis_compare_dict):
-    label_file = get_image_label('c2065022', label_type)
->>>>>>> 17a8273e
 
     usgscsm_isd_str = ale.loads(label_file, props={'kernels': test_kernels[image]}, formatter=formatter)
     usgscsm_isd_obj = json.loads(usgscsm_isd_str)
-    print(usgscsm_isd_obj)
-<<<<<<< HEAD
-
-    assert compare_dicts(usgscsm_isd_obj, image_dict[image][formatter]) == []
-=======
-    assert compare_dicts(usgscsm_isd_obj, isis_compare_dict) == []
->>>>>>> 17a8273e
+    print(json.dumps(usgscsm_isd_obj, indent=2))
+
+    assert compare_dicts(usgscsm_isd_obj, image_dict[image][formatter]) == []