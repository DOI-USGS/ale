--- conflicted
+++ resolved
@@ -100,26 +100,14 @@
         assert self.driver.spacecraft_name =='MEX'
 
     def test_focal_length(self):
-<<<<<<< HEAD
-        with patch('ale.spiceql_access.spiceql_call', side_effect=[-41218]) as spiceql_call:
-=======
-        with patch('ale.drivers.mex_drivers.MexHrscPds3LabelNaifSpiceDriver.fikid', \
-                   new_callable=PropertyMock) as fikid:
-            fikid.return_value = -41218
->>>>>>> 5961cab5
+        with patch('ale.spiceql_access.spiceql_call', side_effect=[-41218]) as spiceql_call:
             assert self.driver.focal_length == 174.82
             calls = [call('translateNameToCode', {'frame': 'MEX_HRSC_IR', 'mission': 'hrsc', 'searchKernels': False}, False)]
             spiceql_call.assert_has_calls(calls)
             assert spiceql_call.call_count == 1
 
     def test_focal2pixel_lines(self):
-<<<<<<< HEAD
-        with patch('ale.spiceql_access.spiceql_call', side_effect=[-41218]) as spiceql_call:
-=======
-        with patch('ale.drivers.mex_drivers.MexHrscPds3LabelNaifSpiceDriver.fikid', \
-                   new_callable=PropertyMock) as fikid:
-            fikid.return_value = -41218
->>>>>>> 5961cab5
+        with patch('ale.spiceql_access.spiceql_call', side_effect=[-41218]) as spiceql_call:
             np.testing.assert_almost_equal(self.driver.focal2pixel_lines,
                                            [-7113.11359717265, 0.062856784318668, 142.857129028729])
             calls = [call('translateNameToCode', {'frame': 'MEX_HRSC_IR', 'mission': 'hrsc', 'searchKernels': False}, False)]
@@ -127,13 +115,7 @@
             assert spiceql_call.call_count == 1
 
     def test_focal2pixel_samples(self):
-<<<<<<< HEAD
-        with patch('ale.spiceql_access.spiceql_call', side_effect=[-41218]) as spiceql_call:
-=======
-        with patch('ale.drivers.mex_drivers.MexHrscPds3LabelNaifSpiceDriver.fikid', \
-                   new_callable=PropertyMock) as fikid:
-            fikid.return_value = -41218
->>>>>>> 5961cab5
+        with patch('ale.spiceql_access.spiceql_call', side_effect=[-41218]) as spiceql_call:
             np.testing.assert_almost_equal(self.driver.focal2pixel_samples,
                                            [-0.778052433438109, -142.857129028729, 0.062856784318668])
             calls = [call('translateNameToCode', {'frame': 'MEX_HRSC_IR', 'mission': 'hrsc', 'searchKernels': False}, False)]
@@ -141,13 +123,7 @@
             assert spiceql_call.call_count == 1
 
     def test_pixel2focal_x(self):
-<<<<<<< HEAD
-        with patch('ale.spiceql_access.spiceql_call', side_effect=[-41218]) as spiceql_call:
-=======
-        with patch('ale.drivers.mex_drivers.MexHrscPds3LabelNaifSpiceDriver.fikid', \
-                   new_callable=PropertyMock) as fikid:
-            fikid.return_value = -41218
->>>>>>> 5961cab5
+        with patch('ale.spiceql_access.spiceql_call', side_effect=[-41218]) as spiceql_call:
             np.testing.assert_almost_equal(self.driver.pixel2focal_x,
                                            [0.016461898406507, -0.006999999322408, 3.079982431615e-06])
             calls = [call('translateNameToCode', {'frame': 'MEX_HRSC_IR', 'mission': 'hrsc', 'searchKernels': False}, False)]
@@ -155,13 +131,7 @@
             assert spiceql_call.call_count == 1
 
     def test_pixel2focal_y(self):
-<<<<<<< HEAD
-        with patch('ale.spiceql_access.spiceql_call', side_effect=[-41218]) as spiceql_call:
-=======
-        with patch('ale.drivers.mex_drivers.MexHrscPds3LabelNaifSpiceDriver.fikid', \
-                   new_callable=PropertyMock) as fikid:
-            fikid.return_value = -41218
->>>>>>> 5961cab5
+        with patch('ale.spiceql_access.spiceql_call', side_effect=[-41218]) as spiceql_call:
             np.testing.assert_almost_equal(self.driver.pixel2focal_y,
                                            [49.7917927568053, 3.079982431615e-06, 0.006999999322408])
             calls = [call('translateNameToCode', {'frame': 'MEX_HRSC_IR', 'mission': 'hrsc', 'searchKernels': False}, False)]
