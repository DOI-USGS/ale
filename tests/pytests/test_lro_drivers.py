--- conflicted
+++ resolved
@@ -331,18 +331,12 @@
         assert self.driver.instrument_id == 'LRO_LROCWAC_UV'
 
     def test_ephemeris_start_time(self):
-<<<<<<< HEAD
-        with patch('ale.drivers.lro_drivers.spice.scs2e', return_value=321) as scs2e:
-            np.testing.assert_almost_equal(self.driver.ephemeris_start_time, 321.02)
-            scs2e.assert_called_with(-85, '1/274692469:15073')
-=======
         with patch('ale.spiceql_access.spiceql_call', side_effect=[-85, 321]) as spiceql_call:
             np.testing.assert_almost_equal(self.driver.ephemeris_start_time, 321)
             calls = [call('NonMemo_translateNameToCode', {'frame': 'LUNAR RECONNAISSANCE ORBITER', 'mission': 'lroc', 'searchKernels': False}, False),
                      call('strSclkToEt', {'frameCode': -85, 'sclk': '1/274692469:15073', 'mission': 'lroc', 'searchKernels': False}, False)]
             spiceql_call.assert_has_calls(calls)
             assert spiceql_call.call_count == 2
->>>>>>> 6d740875
 
     def test_detector_center_sample(self):
         with patch('ale.spiceql_access.spiceql_call', side_effect=[{}, {"INS-85641_BORESIGHT_SAMPLE": [1.0]}, {}, {}, {}, {}]) as spiceql_call, \
