--- conflicted
+++ resolved
@@ -1,10 +1,7 @@
 import subprocess
 import os
 import re
-<<<<<<< HEAD
-=======
 import warnings
->>>>>>> 3a6a1c50
 import numpy as np
 import ale
 
