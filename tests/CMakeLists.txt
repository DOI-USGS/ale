cmake_minimum_required(VERSION 3.10)

file(GLOB test_source "${CMAKE_SOURCE_DIR}/tests/*.cpp")

# Link runEALTests with what we want to test and the GTest and pthread library
add_executable(runEALTests
               TestMain.cpp
               ${test_source})
<<<<<<< HEAD
target_include_directories(runEALTests
                           PUBLIC
                           ${EPHEM_INCLUDE_DIRS})
=======

>>>>>>> 3d38ee48
target_link_libraries(runEALTests eal ${ALLLIBS} ${GTEST_LIBRARIES} ${GTEST_MAIN_LIBRARIES} pthread)

gtest_discover_tests(runEALTests WORKING_DIRECTORY ${PROJECT_SOURCE_DIR}/tests)<|MERGE_RESOLUTION|>--- conflicted
+++ resolved
@@ -6,13 +6,9 @@
 add_executable(runEALTests
                TestMain.cpp
                ${test_source})
-<<<<<<< HEAD
 target_include_directories(runEALTests
                            PUBLIC
-                           ${EPHEM_INCLUDE_DIRS})
-=======
-
->>>>>>> 3d38ee48
+                           ${EAL_INCLUDE_DIRS})
 target_link_libraries(runEALTests eal ${ALLLIBS} ${GTEST_LIBRARIES} ${GTEST_MAIN_LIBRARIES} pthread)
 
 gtest_discover_tests(runEALTests WORKING_DIRECTORY ${PROJECT_SOURCE_DIR}/tests)