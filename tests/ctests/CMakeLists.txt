--- conflicted
+++ resolved
@@ -7,13 +7,9 @@
 add_executable(runAleTests ${test_source})
 target_link_libraries(runAleTests ale ${GSL_LIBRARIES} ${GTEST_LIBRARIES} ${GTEST_MAIN_LIBRARIES} pthread)
 
-<<<<<<< HEAD
 target_include_directories(runAleTests
                            PRIVATE
                            ${GSL_INCLUDE_DIRS}
-=======
-target_include_directories(runALETests
->>>>>>> 72acdc93
                            PUBLIC
                            ${GSL_INCLUDE_DIRS}
                            ${EIGEN3_INCLUDE_DIR}
