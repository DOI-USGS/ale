--- conflicted
+++ resolved
@@ -255,11 +255,9 @@
   EXPECT_THROW(ale::getRotation(rots, times, 2, ale::linear), invalid_argument);
 }
 
-<<<<<<< HEAD
 TEST(PyInterfaceTest, LoadInvalidLabel) {
   std::string label = "Not a Real Label";
   EXPECT_THROW(ale::load(label), invalid_argument);
-=======
 }
 
 
@@ -271,5 +269,4 @@
   EXPECT_DOUBLE_EQ(0, av[0]);
   EXPECT_DOUBLE_EQ(0, av[1]);
   EXPECT_DOUBLE_EQ(2 * sqrt(2), av[2]);
->>>>>>> 72acdc93
 }