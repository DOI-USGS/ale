--- conflicted
+++ resolved
@@ -296,15 +296,12 @@
   vector<double> times = {0, 1, 2};
   vector<vector<double>> rots({{1,1,1,1}, {0,0,0,0}, {1,1,1,1}, {0,0,0,0}});
   EXPECT_THROW(ale::getRotation(rots, times, 2, ale::LINEAR), invalid_argument);
-<<<<<<< HEAD
-=======
 }
 
 TEST(RotationInterpTest, InvalidTime) {
   vector<double> times = {0, 1, 2};
   vector<vector<double>> rots({{1,1,1,1}, {0,0,0,0}, {1,1,1,1}});
   EXPECT_THROW(ale::getRotation(rots, times, 3, ale::LINEAR), invalid_argument);
->>>>>>> 5fe76e9d
 }
 
 TEST(PyInterfaceTest, LoadInvalidLabel) {
